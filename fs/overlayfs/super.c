--- conflicted
+++ resolved
@@ -529,12 +529,7 @@
 {
 	struct ovl_fs *ufs = sb->s_fs_info;
 
-<<<<<<< HEAD
-	if (!(*flags & MS_RDONLY) &&
-	    (!ufs->upper_mnt || (ufs->upper_mnt->mnt_sb->s_flags & MS_RDONLY)))
-=======
 	if (!(*flags & MS_RDONLY) && !ufs->upper_mnt)
->>>>>>> d525211f
 		return -EROFS;
 
 	return 0;
@@ -851,20 +846,10 @@
 
 	sb->s_stack_depth = 0;
 	if (ufs->config.upperdir) {
-<<<<<<< HEAD
-		/* FIXME: workdir is not needed for a R/O mount */
-=======
->>>>>>> d525211f
 		if (!ufs->config.workdir) {
 			pr_err("overlayfs: missing 'workdir'\n");
 			goto out_free_config;
 		}
-<<<<<<< HEAD
-
-		err = ovl_mount_dir(ufs->config.upperdir, &upperpath);
-		if (err)
-			goto out_free_config;
-=======
 
 		err = ovl_mount_dir(ufs->config.upperdir, &upperpath);
 		if (err)
@@ -876,7 +861,6 @@
 			err = -EINVAL;
 			goto out_put_upperpath;
 		}
->>>>>>> d525211f
 
 		err = ovl_mount_dir(ufs->config.workdir, &workpath);
 		if (err)
@@ -897,25 +881,6 @@
 	lowertmp = kstrdup(ufs->config.lowerdir, GFP_KERNEL);
 	if (!lowertmp)
 		goto out_put_workpath;
-<<<<<<< HEAD
-
-	err = -EINVAL;
-	stacklen = ovl_split_lowerdirs(lowertmp);
-	if (stacklen > OVL_MAX_STACK)
-		goto out_free_lowertmp;
-
-	stack = kcalloc(stacklen, sizeof(struct path), GFP_KERNEL);
-	if (!stack)
-		goto out_free_lowertmp;
-
-	lower = lowertmp;
-	for (numlower = 0; numlower < stacklen; numlower++) {
-		err = ovl_lower_dir(lower, &stack[numlower],
-				    &ufs->lower_namelen, &sb->s_stack_depth);
-		if (err)
-			goto out_put_lowerpath;
-
-=======
 
 	err = -EINVAL;
 	stacklen = ovl_split_lowerdirs(lowertmp);
@@ -939,7 +904,6 @@
 		if (err)
 			goto out_put_lowerpath;
 
->>>>>>> d525211f
 		lower = strchr(lower, '\0') + 1;
 	}
 
@@ -989,13 +953,8 @@
 		ufs->numlower++;
 	}
 
-<<<<<<< HEAD
-	/* If the upper fs is r/o or nonexistent, we mark overlayfs r/o too */
-	if (!ufs->upper_mnt || (ufs->upper_mnt->mnt_sb->s_flags & MS_RDONLY))
-=======
 	/* If the upper fs is nonexistent, we mark overlayfs r/o too */
 	if (!ufs->upper_mnt)
->>>>>>> d525211f
 		sb->s_flags |= MS_RDONLY;
 
 	sb->s_d_op = &ovl_dentry_operations;
