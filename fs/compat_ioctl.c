--- conflicted
+++ resolved
@@ -52,447 +52,6 @@
 
 #include <linux/sort.h>
 
-<<<<<<< HEAD
-=======
-#ifdef CONFIG_SPARC
-#include <linux/fb.h>
-#include <asm/fbio.h>
-#endif
-
-#define convert_in_user(srcptr, dstptr)			\
-({							\
-	typeof(*srcptr) val;				\
-							\
-	get_user(val, srcptr) || put_user(val, dstptr);	\
-})
-
-static int do_ioctl(struct file *file, unsigned int cmd, unsigned long arg)
-{
-	int err;
-
-	err = security_file_ioctl(file, cmd, arg);
-	if (err)
-		return err;
-
-	return vfs_ioctl(file, cmd, arg);
-}
-
-#ifdef CONFIG_BLOCK
-typedef struct sg_io_hdr32 {
-	compat_int_t interface_id;	/* [i] 'S' for SCSI generic (required) */
-	compat_int_t dxfer_direction;	/* [i] data transfer direction  */
-	unsigned char cmd_len;		/* [i] SCSI command length ( <= 16 bytes) */
-	unsigned char mx_sb_len;		/* [i] max length to write to sbp */
-	unsigned short iovec_count;	/* [i] 0 implies no scatter gather */
-	compat_uint_t dxfer_len;		/* [i] byte count of data transfer */
-	compat_uint_t dxferp;		/* [i], [*io] points to data transfer memory
-					      or scatter gather list */
-	compat_uptr_t cmdp;		/* [i], [*i] points to command to perform */
-	compat_uptr_t sbp;		/* [i], [*o] points to sense_buffer memory */
-	compat_uint_t timeout;		/* [i] MAX_UINT->no timeout (unit: millisec) */
-	compat_uint_t flags;		/* [i] 0 -> default, see SG_FLAG... */
-	compat_int_t pack_id;		/* [i->o] unused internally (normally) */
-	compat_uptr_t usr_ptr;		/* [i->o] unused internally */
-	unsigned char status;		/* [o] scsi status */
-	unsigned char masked_status;	/* [o] shifted, masked scsi status */
-	unsigned char msg_status;		/* [o] messaging level data (optional) */
-	unsigned char sb_len_wr;		/* [o] byte count actually written to sbp */
-	unsigned short host_status;	/* [o] errors from host adapter */
-	unsigned short driver_status;	/* [o] errors from software driver */
-	compat_int_t resid;		/* [o] dxfer_len - actual_transferred */
-	compat_uint_t duration;		/* [o] time taken by cmd (unit: millisec) */
-	compat_uint_t info;		/* [o] auxiliary information */
-} sg_io_hdr32_t;  /* 64 bytes long (on sparc32) */
-
-typedef struct sg_iovec32 {
-	compat_uint_t iov_base;
-	compat_uint_t iov_len;
-} sg_iovec32_t;
-
-static int sg_build_iovec(sg_io_hdr_t __user *sgio, void __user *dxferp, u16 iovec_count)
-{
-	sg_iovec_t __user *iov = (sg_iovec_t __user *) (sgio + 1);
-	sg_iovec32_t __user *iov32 = dxferp;
-	int i;
-
-	for (i = 0; i < iovec_count; i++) {
-		u32 base, len;
-
-		if (get_user(base, &iov32[i].iov_base) ||
-		    get_user(len, &iov32[i].iov_len) ||
-		    put_user(compat_ptr(base), &iov[i].iov_base) ||
-		    put_user(len, &iov[i].iov_len))
-			return -EFAULT;
-	}
-
-	if (put_user(iov, &sgio->dxferp))
-		return -EFAULT;
-	return 0;
-}
-
-static int sg_ioctl_trans(struct file *file, unsigned int cmd,
-			sg_io_hdr32_t __user *sgio32)
-{
-	sg_io_hdr_t __user *sgio;
-	u16 iovec_count;
-	u32 data;
-	void __user *dxferp;
-	int err;
-	int interface_id;
-
-	if (get_user(interface_id, &sgio32->interface_id))
-		return -EFAULT;
-	if (interface_id != 'S')
-		return do_ioctl(file, cmd, (unsigned long)sgio32);
-
-	if (get_user(iovec_count, &sgio32->iovec_count))
-		return -EFAULT;
-
-	{
-		void __user *top = compat_alloc_user_space(0);
-		void __user *new = compat_alloc_user_space(sizeof(sg_io_hdr_t) +
-				       (iovec_count * sizeof(sg_iovec_t)));
-		if (new > top)
-			return -EINVAL;
-
-		sgio = new;
-	}
-
-	/* Ok, now construct.  */
-	if (copy_in_user(&sgio->interface_id, &sgio32->interface_id,
-			 (2 * sizeof(int)) +
-			 (2 * sizeof(unsigned char)) +
-			 (1 * sizeof(unsigned short)) +
-			 (1 * sizeof(unsigned int))))
-		return -EFAULT;
-
-	if (get_user(data, &sgio32->dxferp))
-		return -EFAULT;
-	dxferp = compat_ptr(data);
-	if (iovec_count) {
-		if (sg_build_iovec(sgio, dxferp, iovec_count))
-			return -EFAULT;
-	} else {
-		if (put_user(dxferp, &sgio->dxferp))
-			return -EFAULT;
-	}
-
-	{
-		unsigned char __user *cmdp;
-		unsigned char __user *sbp;
-
-		if (get_user(data, &sgio32->cmdp))
-			return -EFAULT;
-		cmdp = compat_ptr(data);
-
-		if (get_user(data, &sgio32->sbp))
-			return -EFAULT;
-		sbp = compat_ptr(data);
-
-		if (put_user(cmdp, &sgio->cmdp) ||
-		    put_user(sbp, &sgio->sbp))
-			return -EFAULT;
-	}
-
-	if (copy_in_user(&sgio->timeout, &sgio32->timeout,
-			 3 * sizeof(int)))
-		return -EFAULT;
-
-	if (get_user(data, &sgio32->usr_ptr))
-		return -EFAULT;
-	if (put_user(compat_ptr(data), &sgio->usr_ptr))
-		return -EFAULT;
-
-	err = do_ioctl(file, cmd, (unsigned long) sgio);
-
-	if (err >= 0) {
-		void __user *datap;
-
-		if (copy_in_user(&sgio32->pack_id, &sgio->pack_id,
-				 sizeof(int)) ||
-		    get_user(datap, &sgio->usr_ptr) ||
-		    put_user((u32)(unsigned long)datap,
-			     &sgio32->usr_ptr) ||
-		    copy_in_user(&sgio32->status, &sgio->status,
-				 (4 * sizeof(unsigned char)) +
-				 (2 * sizeof(unsigned short)) +
-				 (3 * sizeof(int))))
-			err = -EFAULT;
-	}
-
-	return err;
-}
-
-struct compat_sg_req_info { /* used by SG_GET_REQUEST_TABLE ioctl() */
-	char req_state;
-	char orphan;
-	char sg_io_owned;
-	char problem;
-	int pack_id;
-	compat_uptr_t usr_ptr;
-	unsigned int duration;
-	int unused;
-};
-
-static int sg_grt_trans(struct file *file,
-		unsigned int cmd, struct compat_sg_req_info __user *o)
-{
-	int err, i;
-	sg_req_info_t __user *r;
-	r = compat_alloc_user_space(sizeof(sg_req_info_t)*SG_MAX_QUEUE);
-	err = do_ioctl(file, cmd, (unsigned long)r);
-	if (err < 0)
-		return err;
-	for (i = 0; i < SG_MAX_QUEUE; i++) {
-		void __user *ptr;
-		int d;
-
-		if (copy_in_user(o + i, r + i, offsetof(sg_req_info_t, usr_ptr)) ||
-		    get_user(ptr, &r[i].usr_ptr) ||
-		    get_user(d, &r[i].duration) ||
-		    put_user((u32)(unsigned long)(ptr), &o[i].usr_ptr) ||
-		    put_user(d, &o[i].duration))
-			return -EFAULT;
-	}
-	return err;
-}
-#endif /* CONFIG_BLOCK */
-
-struct sock_fprog32 {
-	unsigned short	len;
-	compat_caddr_t	filter;
-};
-
-#define PPPIOCSPASS32	_IOW('t', 71, struct sock_fprog32)
-#define PPPIOCSACTIVE32	_IOW('t', 70, struct sock_fprog32)
-
-static int ppp_sock_fprog_ioctl_trans(struct file *file,
-		unsigned int cmd, struct sock_fprog32 __user *u_fprog32)
-{
-	struct sock_fprog __user *u_fprog64 = compat_alloc_user_space(sizeof(struct sock_fprog));
-	void __user *fptr64;
-	u32 fptr32;
-	u16 flen;
-
-	if (get_user(flen, &u_fprog32->len) ||
-	    get_user(fptr32, &u_fprog32->filter))
-		return -EFAULT;
-
-	fptr64 = compat_ptr(fptr32);
-
-	if (put_user(flen, &u_fprog64->len) ||
-	    put_user(fptr64, &u_fprog64->filter))
-		return -EFAULT;
-
-	if (cmd == PPPIOCSPASS32)
-		cmd = PPPIOCSPASS;
-	else
-		cmd = PPPIOCSACTIVE;
-
-	return do_ioctl(file, cmd, (unsigned long) u_fprog64);
-}
-
-struct ppp_option_data32 {
-	compat_caddr_t	ptr;
-	u32			length;
-	compat_int_t		transmit;
-};
-#define PPPIOCSCOMPRESS32	_IOW('t', 77, struct ppp_option_data32)
-
-struct ppp_idle32 {
-	compat_time_t xmit_idle;
-	compat_time_t recv_idle;
-};
-#define PPPIOCGIDLE32		_IOR('t', 63, struct ppp_idle32)
-
-static int ppp_gidle(struct file *file, unsigned int cmd,
-		struct ppp_idle32 __user *idle32)
-{
-	struct ppp_idle __user *idle;
-	__kernel_time_t xmit, recv;
-	int err;
-
-	idle = compat_alloc_user_space(sizeof(*idle));
-
-	err = do_ioctl(file, PPPIOCGIDLE, (unsigned long) idle);
-
-	if (!err) {
-		if (get_user(xmit, &idle->xmit_idle) ||
-		    get_user(recv, &idle->recv_idle) ||
-		    put_user(xmit, &idle32->xmit_idle) ||
-		    put_user(recv, &idle32->recv_idle))
-			err = -EFAULT;
-	}
-	return err;
-}
-
-static int ppp_scompress(struct file *file, unsigned int cmd,
-	struct ppp_option_data32 __user *odata32)
-{
-	struct ppp_option_data __user *odata;
-	__u32 data;
-	void __user *datap;
-
-	odata = compat_alloc_user_space(sizeof(*odata));
-
-	if (get_user(data, &odata32->ptr))
-		return -EFAULT;
-
-	datap = compat_ptr(data);
-	if (put_user(datap, &odata->ptr))
-		return -EFAULT;
-
-	if (copy_in_user(&odata->length, &odata32->length,
-			 sizeof(__u32) + sizeof(int)))
-		return -EFAULT;
-
-	return do_ioctl(file, PPPIOCSCOMPRESS, (unsigned long) odata);
-}
-
-#ifdef CONFIG_BLOCK
-struct mtget32 {
-	compat_long_t	mt_type;
-	compat_long_t	mt_resid;
-	compat_long_t	mt_dsreg;
-	compat_long_t	mt_gstat;
-	compat_long_t	mt_erreg;
-	compat_daddr_t	mt_fileno;
-	compat_daddr_t	mt_blkno;
-};
-#define MTIOCGET32	_IOR('m', 2, struct mtget32)
-
-struct mtpos32 {
-	compat_long_t	mt_blkno;
-};
-#define MTIOCPOS32	_IOR('m', 3, struct mtpos32)
-
-static int mt_ioctl_trans(struct file *file,
-		unsigned int cmd, void __user *argp)
-{
-	/* NULL initialization to make gcc shut up */
-	struct mtget __user *get = NULL;
-	struct mtget32 __user *umget32;
-	struct mtpos __user *pos = NULL;
-	struct mtpos32 __user *upos32;
-	unsigned long kcmd;
-	void *karg;
-	int err = 0;
-
-	switch(cmd) {
-	case MTIOCPOS32:
-		kcmd = MTIOCPOS;
-		pos = compat_alloc_user_space(sizeof(*pos));
-		karg = pos;
-		break;
-	default:	/* MTIOCGET32 */
-		kcmd = MTIOCGET;
-		get = compat_alloc_user_space(sizeof(*get));
-		karg = get;
-		break;
-	}
-	if (karg == NULL)
-		return -EFAULT;
-	err = do_ioctl(file, kcmd, (unsigned long)karg);
-	if (err)
-		return err;
-	switch (cmd) {
-	case MTIOCPOS32:
-		upos32 = argp;
-		err = convert_in_user(&pos->mt_blkno, &upos32->mt_blkno);
-		break;
-	case MTIOCGET32:
-		umget32 = argp;
-		err = convert_in_user(&get->mt_type, &umget32->mt_type);
-		err |= convert_in_user(&get->mt_resid, &umget32->mt_resid);
-		err |= convert_in_user(&get->mt_dsreg, &umget32->mt_dsreg);
-		err |= convert_in_user(&get->mt_gstat, &umget32->mt_gstat);
-		err |= convert_in_user(&get->mt_erreg, &umget32->mt_erreg);
-		err |= convert_in_user(&get->mt_fileno, &umget32->mt_fileno);
-		err |= convert_in_user(&get->mt_blkno, &umget32->mt_blkno);
-		break;
-	}
-	return err ? -EFAULT: 0;
-}
-
-#endif /* CONFIG_BLOCK */
-
-/* Bluetooth ioctls */
-#define HCIUARTSETPROTO		_IOW('U', 200, int)
-#define HCIUARTGETPROTO		_IOR('U', 201, int)
-#define HCIUARTGETDEVICE	_IOR('U', 202, int)
-#define HCIUARTSETFLAGS		_IOW('U', 203, int)
-#define HCIUARTGETFLAGS		_IOR('U', 204, int)
-
-#define RTC_IRQP_READ32		_IOR('p', 0x0b, compat_ulong_t)
-#define RTC_IRQP_SET32		_IOW('p', 0x0c, compat_ulong_t)
-#define RTC_EPOCH_READ32	_IOR('p', 0x0d, compat_ulong_t)
-#define RTC_EPOCH_SET32		_IOW('p', 0x0e, compat_ulong_t)
-
-static int rtc_ioctl(struct file *file,
-		unsigned cmd, void __user *argp)
-{
-	unsigned long __user *valp = compat_alloc_user_space(sizeof(*valp));
-	int ret;
-
-	if (valp == NULL)
-		return -EFAULT;
-	switch (cmd) {
-	case RTC_IRQP_READ32:
-	case RTC_EPOCH_READ32:
-		ret = do_ioctl(file, (cmd == RTC_IRQP_READ32) ?
-					RTC_IRQP_READ : RTC_EPOCH_READ,
-					(unsigned long)valp);
-		if (ret)
-			return ret;
-		return convert_in_user(valp, (unsigned int __user *)argp);
-	case RTC_IRQP_SET32:
-		return do_ioctl(file, RTC_IRQP_SET, (unsigned long)argp);
-	case RTC_EPOCH_SET32:
-		return do_ioctl(file, RTC_EPOCH_SET, (unsigned long)argp);
-	}
-
-	return -ENOIOCTLCMD;
-}
-
-/* on ia32 l_start is on a 32-bit boundary */
-#if defined(CONFIG_IA64) || defined(CONFIG_X86_64)
-struct space_resv_32 {
-	__s16		l_type;
-	__s16		l_whence;
-	__s64		l_start	__attribute__((packed));
-			/* len == 0 means until end of file */
-	__s64		l_len __attribute__((packed));
-	__s32		l_sysid;
-	__u32		l_pid;
-	__s32		l_pad[4];	/* reserve area */
-};
-
-#define FS_IOC_RESVSP_32	_IOW ('X', 40, struct space_resv_32)
-#define FS_IOC_UNRESVSP_32	_IOW ('X', 41, struct space_resv_32)
-#define FS_IOC_RESVSP64_32	_IOW ('X', 42, struct space_resv_32)
-#define FS_IOC_UNRESVSP64_32	_IOW ('X', 43, struct space_resv_32)
-#define FS_IOC_ZERO_RANGE_32	_IOW ('X', 57, struct space_resv_32)
-
-/* just account for different alignment */
-static int compat_ioctl_preallocate(struct file *file, int mode,
-			struct space_resv_32    __user *p32)
-{
-	struct space_resv	__user *p = compat_alloc_user_space(sizeof(*p));
-
-	if (copy_in_user(&p->l_type,	&p32->l_type,	sizeof(s16)) ||
-	    copy_in_user(&p->l_whence,	&p32->l_whence, sizeof(s16)) ||
-	    copy_in_user(&p->l_start,	&p32->l_start,	sizeof(s64)) ||
-	    copy_in_user(&p->l_len,	&p32->l_len,	sizeof(s64)) ||
-	    copy_in_user(&p->l_sysid,	&p32->l_sysid,	sizeof(s32)) ||
-	    copy_in_user(&p->l_pid,	&p32->l_pid,	sizeof(u32)) ||
-	    copy_in_user(&p->l_pad,	&p32->l_pad,	4*sizeof(u32)))
-		return -EFAULT;
-
-	return ioctl_preallocate(file, mode, p);
-}
-#endif
-
->>>>>>> 8feb4732
 /*
  * simple reversible transform to make our table more evenly
  * distributed after sorting.
@@ -626,7 +185,7 @@
 	/* handled by some ->ioctl(); always a pointer to int */
 	case FIONREAD:
 		goto found_handler;
-	/* these two get messy on amd64 due to alignment differences */
+	/* these get messy on amd64 due to alignment differences */
 #if defined(CONFIG_X86_64)
 	case FS_IOC_RESVSP_32:
 	case FS_IOC_RESVSP64_32:
@@ -644,21 +203,10 @@
 #else
 	case FS_IOC_RESVSP:
 	case FS_IOC_RESVSP64:
-<<<<<<< HEAD
-		goto found_handler;
-=======
-		error = ioctl_preallocate(f.file, 0, compat_ptr(arg));
-		goto out_fput;
 	case FS_IOC_UNRESVSP:
 	case FS_IOC_UNRESVSP64:
-		error = ioctl_preallocate(f.file, FALLOC_FL_PUNCH_HOLE,
-				compat_ptr(arg));
-		goto out_fput;
 	case FS_IOC_ZERO_RANGE:
-		error = ioctl_preallocate(f.file, FALLOC_FL_ZERO_RANGE,
-				compat_ptr(arg));
-		goto out_fput;
->>>>>>> 8feb4732
+		goto found_handler;
 #endif
 
 	default:
