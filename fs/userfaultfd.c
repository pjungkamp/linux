/*
 *  fs/userfaultfd.c
 *
 *  Copyright (C) 2007  Davide Libenzi <davidel@xmailserver.org>
 *  Copyright (C) 2008-2009 Red Hat, Inc.
 *  Copyright (C) 2015  Red Hat, Inc.
 *
 *  This work is licensed under the terms of the GNU GPL, version 2. See
 *  the COPYING file in the top-level directory.
 *
 *  Some part derived from fs/eventfd.c (anon inode setup) and
 *  mm/ksm.c (mm hashing).
 */

#include <linux/list.h>
#include <linux/hashtable.h>
#include <linux/sched/signal.h>
#include <linux/sched/mm.h>
#include <linux/mm.h>
#include <linux/poll.h>
#include <linux/slab.h>
#include <linux/seq_file.h>
#include <linux/file.h>
#include <linux/bug.h>
#include <linux/anon_inodes.h>
#include <linux/syscalls.h>
#include <linux/userfaultfd_k.h>
#include <linux/mempolicy.h>
#include <linux/ioctl.h>
#include <linux/security.h>
#include <linux/hugetlb.h>

static struct kmem_cache *userfaultfd_ctx_cachep __read_mostly;

enum userfaultfd_state {
	UFFD_STATE_WAIT_API,
	UFFD_STATE_RUNNING,
};

/*
 * Start with fault_pending_wqh and fault_wqh so they're more likely
 * to be in the same cacheline.
 */
struct userfaultfd_ctx {
	/* waitqueue head for the pending (i.e. not read) userfaults */
	wait_queue_head_t fault_pending_wqh;
	/* waitqueue head for the userfaults */
	wait_queue_head_t fault_wqh;
	/* waitqueue head for the pseudo fd to wakeup poll/read */
	wait_queue_head_t fd_wqh;
	/* waitqueue head for events */
	wait_queue_head_t event_wqh;
	/* a refile sequence protected by fault_pending_wqh lock */
	struct seqcount refile_seq;
	/* pseudo fd refcounting */
	atomic_t refcount;
	/* userfaultfd syscall flags */
	unsigned int flags;
	/* features requested from the userspace */
	unsigned int features;
	/* state machine */
	enum userfaultfd_state state;
	/* released */
	bool released;
	/* mm with one ore more vmas attached to this userfaultfd_ctx */
	struct mm_struct *mm;
};

struct userfaultfd_fork_ctx {
	struct userfaultfd_ctx *orig;
	struct userfaultfd_ctx *new;
	struct list_head list;
};

struct userfaultfd_unmap_ctx {
	struct userfaultfd_ctx *ctx;
	unsigned long start;
	unsigned long end;
	struct list_head list;
};

struct userfaultfd_wait_queue {
	struct uffd_msg msg;
	wait_queue_entry_t wq;
	struct userfaultfd_ctx *ctx;
	bool waken;
};

struct userfaultfd_wake_range {
	unsigned long start;
	unsigned long len;
};

static int userfaultfd_wake_function(wait_queue_entry_t *wq, unsigned mode,
				     int wake_flags, void *key)
{
	struct userfaultfd_wake_range *range = key;
	int ret;
	struct userfaultfd_wait_queue *uwq;
	unsigned long start, len;

	uwq = container_of(wq, struct userfaultfd_wait_queue, wq);
	ret = 0;
	/* len == 0 means wake all */
	start = range->start;
	len = range->len;
	if (len && (start > uwq->msg.arg.pagefault.address ||
		    start + len <= uwq->msg.arg.pagefault.address))
		goto out;
	WRITE_ONCE(uwq->waken, true);
	/*
	 * The Program-Order guarantees provided by the scheduler
	 * ensure uwq->waken is visible before the task is woken.
	 */
	ret = wake_up_state(wq->private, mode);
	if (ret) {
		/*
		 * Wake only once, autoremove behavior.
		 *
		 * After the effect of list_del_init is visible to the other
		 * CPUs, the waitqueue may disappear from under us, see the
		 * !list_empty_careful() in handle_userfault().
		 *
		 * try_to_wake_up() has an implicit smp_mb(), and the
		 * wq->private is read before calling the extern function
		 * "wake_up_state" (which in turns calls try_to_wake_up).
		 */
		list_del_init(&wq->entry);
<<<<<<< HEAD
=======
	}
>>>>>>> bb176f67
out:
	return ret;
}

/**
 * userfaultfd_ctx_get - Acquires a reference to the internal userfaultfd
 * context.
 * @ctx: [in] Pointer to the userfaultfd context.
 */
static void userfaultfd_ctx_get(struct userfaultfd_ctx *ctx)
{
	if (!atomic_inc_not_zero(&ctx->refcount))
		BUG();
}

/**
 * userfaultfd_ctx_put - Releases a reference to the internal userfaultfd
 * context.
 * @ctx: [in] Pointer to userfaultfd context.
 *
 * The userfaultfd context reference must have been previously acquired either
 * with userfaultfd_ctx_get() or userfaultfd_ctx_fdget().
 */
static void userfaultfd_ctx_put(struct userfaultfd_ctx *ctx)
{
	if (atomic_dec_and_test(&ctx->refcount)) {
		VM_BUG_ON(spin_is_locked(&ctx->fault_pending_wqh.lock));
		VM_BUG_ON(waitqueue_active(&ctx->fault_pending_wqh));
		VM_BUG_ON(spin_is_locked(&ctx->fault_wqh.lock));
		VM_BUG_ON(waitqueue_active(&ctx->fault_wqh));
		VM_BUG_ON(spin_is_locked(&ctx->event_wqh.lock));
		VM_BUG_ON(waitqueue_active(&ctx->event_wqh));
		VM_BUG_ON(spin_is_locked(&ctx->fd_wqh.lock));
		VM_BUG_ON(waitqueue_active(&ctx->fd_wqh));
		mmdrop(ctx->mm);
		kmem_cache_free(userfaultfd_ctx_cachep, ctx);
	}
}

static inline void msg_init(struct uffd_msg *msg)
{
	BUILD_BUG_ON(sizeof(struct uffd_msg) != 32);
	/*
	 * Must use memset to zero out the paddings or kernel data is
	 * leaked to userland.
	 */
	memset(msg, 0, sizeof(struct uffd_msg));
}

static inline struct uffd_msg userfault_msg(unsigned long address,
					    unsigned int flags,
					    unsigned long reason,
					    unsigned int features)
{
	struct uffd_msg msg;
	msg_init(&msg);
	msg.event = UFFD_EVENT_PAGEFAULT;
	msg.arg.pagefault.address = address;
	if (flags & FAULT_FLAG_WRITE)
		/*
		 * If UFFD_FEATURE_PAGEFAULT_FLAG_WP was set in the
		 * uffdio_api.features and UFFD_PAGEFAULT_FLAG_WRITE
		 * was not set in a UFFD_EVENT_PAGEFAULT, it means it
		 * was a read fault, otherwise if set it means it's
		 * a write fault.
		 */
		msg.arg.pagefault.flags |= UFFD_PAGEFAULT_FLAG_WRITE;
	if (reason & VM_UFFD_WP)
		/*
		 * If UFFD_FEATURE_PAGEFAULT_FLAG_WP was set in the
		 * uffdio_api.features and UFFD_PAGEFAULT_FLAG_WP was
		 * not set in a UFFD_EVENT_PAGEFAULT, it means it was
		 * a missing fault, otherwise if set it means it's a
		 * write protect fault.
		 */
		msg.arg.pagefault.flags |= UFFD_PAGEFAULT_FLAG_WP;
	if (features & UFFD_FEATURE_THREAD_ID)
		msg.arg.pagefault.feat.ptid = task_pid_vnr(current);
	return msg;
}

#ifdef CONFIG_HUGETLB_PAGE
/*
 * Same functionality as userfaultfd_must_wait below with modifications for
 * hugepmd ranges.
 */
static inline bool userfaultfd_huge_must_wait(struct userfaultfd_ctx *ctx,
					 struct vm_area_struct *vma,
					 unsigned long address,
					 unsigned long flags,
					 unsigned long reason)
{
	struct mm_struct *mm = ctx->mm;
	pte_t *pte;
	bool ret = true;

	VM_BUG_ON(!rwsem_is_locked(&mm->mmap_sem));

	pte = huge_pte_offset(mm, address, vma_mmu_pagesize(vma));
	if (!pte)
		goto out;

	ret = false;

	/*
	 * Lockless access: we're in a wait_event so it's ok if it
	 * changes under us.
	 */
	if (huge_pte_none(*pte))
		ret = true;
	if (!huge_pte_write(*pte) && (reason & VM_UFFD_WP))
		ret = true;
out:
	return ret;
}
#else
static inline bool userfaultfd_huge_must_wait(struct userfaultfd_ctx *ctx,
					 struct vm_area_struct *vma,
					 unsigned long address,
					 unsigned long flags,
					 unsigned long reason)
{
	return false;	/* should never get here */
}
#endif /* CONFIG_HUGETLB_PAGE */

/*
 * Verify the pagetables are still not ok after having reigstered into
 * the fault_pending_wqh to avoid userland having to UFFDIO_WAKE any
 * userfault that has already been resolved, if userfaultfd_read and
 * UFFDIO_COPY|ZEROPAGE are being run simultaneously on two different
 * threads.
 */
static inline bool userfaultfd_must_wait(struct userfaultfd_ctx *ctx,
					 unsigned long address,
					 unsigned long flags,
					 unsigned long reason)
{
	struct mm_struct *mm = ctx->mm;
	pgd_t *pgd;
	p4d_t *p4d;
	pud_t *pud;
	pmd_t *pmd, _pmd;
	pte_t *pte;
	bool ret = true;

	VM_BUG_ON(!rwsem_is_locked(&mm->mmap_sem));

	pgd = pgd_offset(mm, address);
	if (!pgd_present(*pgd))
		goto out;
	p4d = p4d_offset(pgd, address);
	if (!p4d_present(*p4d))
		goto out;
	pud = pud_offset(p4d, address);
	if (!pud_present(*pud))
		goto out;
	pmd = pmd_offset(pud, address);
	/*
	 * READ_ONCE must function as a barrier with narrower scope
	 * and it must be equivalent to:
	 *	_pmd = *pmd; barrier();
	 *
	 * This is to deal with the instability (as in
	 * pmd_trans_unstable) of the pmd.
	 */
	_pmd = READ_ONCE(*pmd);
	if (!pmd_present(_pmd))
		goto out;

	ret = false;
	if (pmd_trans_huge(_pmd))
		goto out;

	/*
	 * the pmd is stable (as in !pmd_trans_unstable) so we can re-read it
	 * and use the standard pte_offset_map() instead of parsing _pmd.
	 */
	pte = pte_offset_map(pmd, address);
	/*
	 * Lockless access: we're in a wait_event so it's ok if it
	 * changes under us.
	 */
	if (pte_none(*pte))
		ret = true;
	pte_unmap(pte);

out:
	return ret;
}

/*
 * The locking rules involved in returning VM_FAULT_RETRY depending on
 * FAULT_FLAG_ALLOW_RETRY, FAULT_FLAG_RETRY_NOWAIT and
 * FAULT_FLAG_KILLABLE are not straightforward. The "Caution"
 * recommendation in __lock_page_or_retry is not an understatement.
 *
 * If FAULT_FLAG_ALLOW_RETRY is set, the mmap_sem must be released
 * before returning VM_FAULT_RETRY only if FAULT_FLAG_RETRY_NOWAIT is
 * not set.
 *
 * If FAULT_FLAG_ALLOW_RETRY is set but FAULT_FLAG_KILLABLE is not
 * set, VM_FAULT_RETRY can still be returned if and only if there are
 * fatal_signal_pending()s, and the mmap_sem must be released before
 * returning it.
 */
int handle_userfault(struct vm_fault *vmf, unsigned long reason)
{
	struct mm_struct *mm = vmf->vma->vm_mm;
	struct userfaultfd_ctx *ctx;
	struct userfaultfd_wait_queue uwq;
	int ret;
	bool must_wait, return_to_userland;
	long blocking_state;

	ret = VM_FAULT_SIGBUS;

	/*
	 * We don't do userfault handling for the final child pid update.
	 *
	 * We also don't do userfault handling during
	 * coredumping. hugetlbfs has the special
	 * follow_hugetlb_page() to skip missing pages in the
	 * FOLL_DUMP case, anon memory also checks for FOLL_DUMP with
	 * the no_page_table() helper in follow_page_mask(), but the
	 * shmem_vm_ops->fault method is invoked even during
	 * coredumping without mmap_sem and it ends up here.
	 */
	if (current->flags & (PF_EXITING|PF_DUMPCORE))
		goto out;

	/*
	 * Coredumping runs without mmap_sem so we can only check that
	 * the mmap_sem is held, if PF_DUMPCORE was not set.
	 */
	WARN_ON_ONCE(!rwsem_is_locked(&mm->mmap_sem));

	ctx = vmf->vma->vm_userfaultfd_ctx.ctx;
	if (!ctx)
		goto out;

	BUG_ON(ctx->mm != mm);

	VM_BUG_ON(reason & ~(VM_UFFD_MISSING|VM_UFFD_WP));
	VM_BUG_ON(!(reason & VM_UFFD_MISSING) ^ !!(reason & VM_UFFD_WP));

	if (ctx->features & UFFD_FEATURE_SIGBUS)
		goto out;

	/*
	 * If it's already released don't get it. This avoids to loop
	 * in __get_user_pages if userfaultfd_release waits on the
	 * caller of handle_userfault to release the mmap_sem.
	 */
	if (unlikely(ACCESS_ONCE(ctx->released))) {
		/*
		 * Don't return VM_FAULT_SIGBUS in this case, so a non
		 * cooperative manager can close the uffd after the
		 * last UFFDIO_COPY, without risking to trigger an
		 * involuntary SIGBUS if the process was starting the
		 * userfaultfd while the userfaultfd was still armed
		 * (but after the last UFFDIO_COPY). If the uffd
		 * wasn't already closed when the userfault reached
		 * this point, that would normally be solved by
		 * userfaultfd_must_wait returning 'false'.
		 *
		 * If we were to return VM_FAULT_SIGBUS here, the non
		 * cooperative manager would be instead forced to
		 * always call UFFDIO_UNREGISTER before it can safely
		 * close the uffd.
		 */
		ret = VM_FAULT_NOPAGE;
		goto out;
	}

	/*
	 * Check that we can return VM_FAULT_RETRY.
	 *
	 * NOTE: it should become possible to return VM_FAULT_RETRY
	 * even if FAULT_FLAG_TRIED is set without leading to gup()
	 * -EBUSY failures, if the userfaultfd is to be extended for
	 * VM_UFFD_WP tracking and we intend to arm the userfault
	 * without first stopping userland access to the memory. For
	 * VM_UFFD_MISSING userfaults this is enough for now.
	 */
	if (unlikely(!(vmf->flags & FAULT_FLAG_ALLOW_RETRY))) {
		/*
		 * Validate the invariant that nowait must allow retry
		 * to be sure not to return SIGBUS erroneously on
		 * nowait invocations.
		 */
		BUG_ON(vmf->flags & FAULT_FLAG_RETRY_NOWAIT);
#ifdef CONFIG_DEBUG_VM
		if (printk_ratelimit()) {
			printk(KERN_WARNING
			       "FAULT_FLAG_ALLOW_RETRY missing %x\n",
			       vmf->flags);
			dump_stack();
		}
#endif
		goto out;
	}

	/*
	 * Handle nowait, not much to do other than tell it to retry
	 * and wait.
	 */
	ret = VM_FAULT_RETRY;
	if (vmf->flags & FAULT_FLAG_RETRY_NOWAIT)
		goto out;

	/* take the reference before dropping the mmap_sem */
	userfaultfd_ctx_get(ctx);

	init_waitqueue_func_entry(&uwq.wq, userfaultfd_wake_function);
	uwq.wq.private = current;
	uwq.msg = userfault_msg(vmf->address, vmf->flags, reason,
			ctx->features);
	uwq.ctx = ctx;
	uwq.waken = false;

	return_to_userland =
		(vmf->flags & (FAULT_FLAG_USER|FAULT_FLAG_KILLABLE)) ==
		(FAULT_FLAG_USER|FAULT_FLAG_KILLABLE);
	blocking_state = return_to_userland ? TASK_INTERRUPTIBLE :
			 TASK_KILLABLE;

	spin_lock(&ctx->fault_pending_wqh.lock);
	/*
	 * After the __add_wait_queue the uwq is visible to userland
	 * through poll/read().
	 */
	__add_wait_queue(&ctx->fault_pending_wqh, &uwq.wq);
	/*
	 * The smp_mb() after __set_current_state prevents the reads
	 * following the spin_unlock to happen before the list_add in
	 * __add_wait_queue.
	 */
	set_current_state(blocking_state);
	spin_unlock(&ctx->fault_pending_wqh.lock);

	if (!is_vm_hugetlb_page(vmf->vma))
		must_wait = userfaultfd_must_wait(ctx, vmf->address, vmf->flags,
						  reason);
	else
		must_wait = userfaultfd_huge_must_wait(ctx, vmf->vma,
						       vmf->address,
						       vmf->flags, reason);
	up_read(&mm->mmap_sem);

	if (likely(must_wait && !ACCESS_ONCE(ctx->released) &&
		   (return_to_userland ? !signal_pending(current) :
		    !fatal_signal_pending(current)))) {
		wake_up_poll(&ctx->fd_wqh, POLLIN);
		schedule();
		ret |= VM_FAULT_MAJOR;

		/*
		 * False wakeups can orginate even from rwsem before
		 * up_read() however userfaults will wait either for a
		 * targeted wakeup on the specific uwq waitqueue from
		 * wake_userfault() or for signals or for uffd
		 * release.
		 */
		while (!READ_ONCE(uwq.waken)) {
			/*
			 * This needs the full smp_store_mb()
			 * guarantee as the state write must be
			 * visible to other CPUs before reading
			 * uwq.waken from other CPUs.
			 */
			set_current_state(blocking_state);
			if (READ_ONCE(uwq.waken) ||
			    READ_ONCE(ctx->released) ||
			    (return_to_userland ? signal_pending(current) :
			     fatal_signal_pending(current)))
				break;
			schedule();
		}
	}

	__set_current_state(TASK_RUNNING);

	if (return_to_userland) {
		if (signal_pending(current) &&
		    !fatal_signal_pending(current)) {
			/*
			 * If we got a SIGSTOP or SIGCONT and this is
			 * a normal userland page fault, just let
			 * userland return so the signal will be
			 * handled and gdb debugging works.  The page
			 * fault code immediately after we return from
			 * this function is going to release the
			 * mmap_sem and it's not depending on it
			 * (unlike gup would if we were not to return
			 * VM_FAULT_RETRY).
			 *
			 * If a fatal signal is pending we still take
			 * the streamlined VM_FAULT_RETRY failure path
			 * and there's no need to retake the mmap_sem
			 * in such case.
			 */
			down_read(&mm->mmap_sem);
			ret = VM_FAULT_NOPAGE;
		}
	}

	/*
	 * Here we race with the list_del; list_add in
	 * userfaultfd_ctx_read(), however because we don't ever run
	 * list_del_init() to refile across the two lists, the prev
	 * and next pointers will never point to self. list_add also
	 * would never let any of the two pointers to point to
	 * self. So list_empty_careful won't risk to see both pointers
	 * pointing to self at any time during the list refile. The
	 * only case where list_del_init() is called is the full
	 * removal in the wake function and there we don't re-list_add
	 * and it's fine not to block on the spinlock. The uwq on this
	 * kernel stack can be released after the list_del_init.
	 */
	if (!list_empty_careful(&uwq.wq.entry)) {
		spin_lock(&ctx->fault_pending_wqh.lock);
		/*
		 * No need of list_del_init(), the uwq on the stack
		 * will be freed shortly anyway.
		 */
		list_del(&uwq.wq.entry);
		spin_unlock(&ctx->fault_pending_wqh.lock);
	}

	/*
	 * ctx may go away after this if the userfault pseudo fd is
	 * already released.
	 */
	userfaultfd_ctx_put(ctx);

out:
	return ret;
}

static void userfaultfd_event_wait_completion(struct userfaultfd_ctx *ctx,
					      struct userfaultfd_wait_queue *ewq)
{
	if (WARN_ON_ONCE(current->flags & PF_EXITING))
		goto out;

	ewq->ctx = ctx;
	init_waitqueue_entry(&ewq->wq, current);

	spin_lock(&ctx->event_wqh.lock);
	/*
	 * After the __add_wait_queue the uwq is visible to userland
	 * through poll/read().
	 */
	__add_wait_queue(&ctx->event_wqh, &ewq->wq);
	for (;;) {
		set_current_state(TASK_KILLABLE);
		if (ewq->msg.event == 0)
			break;
		if (ACCESS_ONCE(ctx->released) ||
		    fatal_signal_pending(current)) {
			/*
			 * &ewq->wq may be queued in fork_event, but
			 * __remove_wait_queue ignores the head
			 * parameter. It would be a problem if it
			 * didn't.
			 */
			__remove_wait_queue(&ctx->event_wqh, &ewq->wq);
			if (ewq->msg.event == UFFD_EVENT_FORK) {
				struct userfaultfd_ctx *new;

				new = (struct userfaultfd_ctx *)
					(unsigned long)
					ewq->msg.arg.reserved.reserved1;

				userfaultfd_ctx_put(new);
			}
			break;
		}

		spin_unlock(&ctx->event_wqh.lock);

		wake_up_poll(&ctx->fd_wqh, POLLIN);
		schedule();

		spin_lock(&ctx->event_wqh.lock);
	}
	__set_current_state(TASK_RUNNING);
	spin_unlock(&ctx->event_wqh.lock);

	/*
	 * ctx may go away after this if the userfault pseudo fd is
	 * already released.
	 */
out:
	userfaultfd_ctx_put(ctx);
}

static void userfaultfd_event_complete(struct userfaultfd_ctx *ctx,
				       struct userfaultfd_wait_queue *ewq)
{
	ewq->msg.event = 0;
	wake_up_locked(&ctx->event_wqh);
	__remove_wait_queue(&ctx->event_wqh, &ewq->wq);
}

int dup_userfaultfd(struct vm_area_struct *vma, struct list_head *fcs)
{
	struct userfaultfd_ctx *ctx = NULL, *octx;
	struct userfaultfd_fork_ctx *fctx;

	octx = vma->vm_userfaultfd_ctx.ctx;
	if (!octx || !(octx->features & UFFD_FEATURE_EVENT_FORK)) {
		vma->vm_userfaultfd_ctx = NULL_VM_UFFD_CTX;
		vma->vm_flags &= ~(VM_UFFD_WP | VM_UFFD_MISSING);
		return 0;
	}

	list_for_each_entry(fctx, fcs, list)
		if (fctx->orig == octx) {
			ctx = fctx->new;
			break;
		}

	if (!ctx) {
		fctx = kmalloc(sizeof(*fctx), GFP_KERNEL);
		if (!fctx)
			return -ENOMEM;

		ctx = kmem_cache_alloc(userfaultfd_ctx_cachep, GFP_KERNEL);
		if (!ctx) {
			kfree(fctx);
			return -ENOMEM;
		}

		atomic_set(&ctx->refcount, 1);
		ctx->flags = octx->flags;
		ctx->state = UFFD_STATE_RUNNING;
		ctx->features = octx->features;
		ctx->released = false;
		ctx->mm = vma->vm_mm;
		atomic_inc(&ctx->mm->mm_count);

		userfaultfd_ctx_get(octx);
		fctx->orig = octx;
		fctx->new = ctx;
		list_add_tail(&fctx->list, fcs);
	}

	vma->vm_userfaultfd_ctx.ctx = ctx;
	return 0;
}

static void dup_fctx(struct userfaultfd_fork_ctx *fctx)
{
	struct userfaultfd_ctx *ctx = fctx->orig;
	struct userfaultfd_wait_queue ewq;

	msg_init(&ewq.msg);

	ewq.msg.event = UFFD_EVENT_FORK;
	ewq.msg.arg.reserved.reserved1 = (unsigned long)fctx->new;

	userfaultfd_event_wait_completion(ctx, &ewq);
}

void dup_userfaultfd_complete(struct list_head *fcs)
{
	struct userfaultfd_fork_ctx *fctx, *n;

	list_for_each_entry_safe(fctx, n, fcs, list) {
		dup_fctx(fctx);
		list_del(&fctx->list);
		kfree(fctx);
	}
}

void mremap_userfaultfd_prep(struct vm_area_struct *vma,
			     struct vm_userfaultfd_ctx *vm_ctx)
{
	struct userfaultfd_ctx *ctx;

	ctx = vma->vm_userfaultfd_ctx.ctx;
	if (ctx && (ctx->features & UFFD_FEATURE_EVENT_REMAP)) {
		vm_ctx->ctx = ctx;
		userfaultfd_ctx_get(ctx);
	}
}

void mremap_userfaultfd_complete(struct vm_userfaultfd_ctx *vm_ctx,
				 unsigned long from, unsigned long to,
				 unsigned long len)
{
	struct userfaultfd_ctx *ctx = vm_ctx->ctx;
	struct userfaultfd_wait_queue ewq;

	if (!ctx)
		return;

	if (to & ~PAGE_MASK) {
		userfaultfd_ctx_put(ctx);
		return;
	}

	msg_init(&ewq.msg);

	ewq.msg.event = UFFD_EVENT_REMAP;
	ewq.msg.arg.remap.from = from;
	ewq.msg.arg.remap.to = to;
	ewq.msg.arg.remap.len = len;

	userfaultfd_event_wait_completion(ctx, &ewq);
}

bool userfaultfd_remove(struct vm_area_struct *vma,
			unsigned long start, unsigned long end)
{
	struct mm_struct *mm = vma->vm_mm;
	struct userfaultfd_ctx *ctx;
	struct userfaultfd_wait_queue ewq;

	ctx = vma->vm_userfaultfd_ctx.ctx;
	if (!ctx || !(ctx->features & UFFD_FEATURE_EVENT_REMOVE))
		return true;

	userfaultfd_ctx_get(ctx);
	up_read(&mm->mmap_sem);

	msg_init(&ewq.msg);

	ewq.msg.event = UFFD_EVENT_REMOVE;
	ewq.msg.arg.remove.start = start;
	ewq.msg.arg.remove.end = end;

	userfaultfd_event_wait_completion(ctx, &ewq);

	return false;
}

static bool has_unmap_ctx(struct userfaultfd_ctx *ctx, struct list_head *unmaps,
			  unsigned long start, unsigned long end)
{
	struct userfaultfd_unmap_ctx *unmap_ctx;

	list_for_each_entry(unmap_ctx, unmaps, list)
		if (unmap_ctx->ctx == ctx && unmap_ctx->start == start &&
		    unmap_ctx->end == end)
			return true;

	return false;
}

int userfaultfd_unmap_prep(struct vm_area_struct *vma,
			   unsigned long start, unsigned long end,
			   struct list_head *unmaps)
{
	for ( ; vma && vma->vm_start < end; vma = vma->vm_next) {
		struct userfaultfd_unmap_ctx *unmap_ctx;
		struct userfaultfd_ctx *ctx = vma->vm_userfaultfd_ctx.ctx;

		if (!ctx || !(ctx->features & UFFD_FEATURE_EVENT_UNMAP) ||
		    has_unmap_ctx(ctx, unmaps, start, end))
			continue;

		unmap_ctx = kzalloc(sizeof(*unmap_ctx), GFP_KERNEL);
		if (!unmap_ctx)
			return -ENOMEM;

		userfaultfd_ctx_get(ctx);
		unmap_ctx->ctx = ctx;
		unmap_ctx->start = start;
		unmap_ctx->end = end;
		list_add_tail(&unmap_ctx->list, unmaps);
	}

	return 0;
}

void userfaultfd_unmap_complete(struct mm_struct *mm, struct list_head *uf)
{
	struct userfaultfd_unmap_ctx *ctx, *n;
	struct userfaultfd_wait_queue ewq;

	list_for_each_entry_safe(ctx, n, uf, list) {
		msg_init(&ewq.msg);

		ewq.msg.event = UFFD_EVENT_UNMAP;
		ewq.msg.arg.remove.start = ctx->start;
		ewq.msg.arg.remove.end = ctx->end;

		userfaultfd_event_wait_completion(ctx->ctx, &ewq);

		list_del(&ctx->list);
		kfree(ctx);
	}
}

static int userfaultfd_release(struct inode *inode, struct file *file)
{
	struct userfaultfd_ctx *ctx = file->private_data;
	struct mm_struct *mm = ctx->mm;
	struct vm_area_struct *vma, *prev;
	/* len == 0 means wake all */
	struct userfaultfd_wake_range range = { .len = 0, };
	unsigned long new_flags;

	ACCESS_ONCE(ctx->released) = true;

	if (!mmget_not_zero(mm))
		goto wakeup;

	/*
	 * Flush page faults out of all CPUs. NOTE: all page faults
	 * must be retried without returning VM_FAULT_SIGBUS if
	 * userfaultfd_ctx_get() succeeds but vma->vma_userfault_ctx
	 * changes while handle_userfault released the mmap_sem. So
	 * it's critical that released is set to true (above), before
	 * taking the mmap_sem for writing.
	 */
	down_write(&mm->mmap_sem);
	prev = NULL;
	for (vma = mm->mmap; vma; vma = vma->vm_next) {
		cond_resched();
		BUG_ON(!!vma->vm_userfaultfd_ctx.ctx ^
		       !!(vma->vm_flags & (VM_UFFD_MISSING | VM_UFFD_WP)));
		if (vma->vm_userfaultfd_ctx.ctx != ctx) {
			prev = vma;
			continue;
		}
		new_flags = vma->vm_flags & ~(VM_UFFD_MISSING | VM_UFFD_WP);
		prev = vma_merge(mm, prev, vma->vm_start, vma->vm_end,
				 new_flags, vma->anon_vma,
				 vma->vm_file, vma->vm_pgoff,
				 vma_policy(vma),
				 NULL_VM_UFFD_CTX);
		if (prev)
			vma = prev;
		else
			prev = vma;
		vma->vm_flags = new_flags;
		vma->vm_userfaultfd_ctx = NULL_VM_UFFD_CTX;
	}
	up_write(&mm->mmap_sem);
	mmput(mm);
wakeup:
	/*
	 * After no new page faults can wait on this fault_*wqh, flush
	 * the last page faults that may have been already waiting on
	 * the fault_*wqh.
	 */
	spin_lock(&ctx->fault_pending_wqh.lock);
	__wake_up_locked_key(&ctx->fault_pending_wqh, TASK_NORMAL, &range);
	__wake_up_locked_key(&ctx->fault_wqh, TASK_NORMAL, &range);
	spin_unlock(&ctx->fault_pending_wqh.lock);

	/* Flush pending events that may still wait on event_wqh */
	wake_up_all(&ctx->event_wqh);

	wake_up_poll(&ctx->fd_wqh, POLLHUP);
	userfaultfd_ctx_put(ctx);
	return 0;
}

/* fault_pending_wqh.lock must be hold by the caller */
static inline struct userfaultfd_wait_queue *find_userfault_in(
		wait_queue_head_t *wqh)
{
	wait_queue_entry_t *wq;
	struct userfaultfd_wait_queue *uwq;

	VM_BUG_ON(!spin_is_locked(&wqh->lock));

	uwq = NULL;
	if (!waitqueue_active(wqh))
		goto out;
	/* walk in reverse to provide FIFO behavior to read userfaults */
	wq = list_last_entry(&wqh->head, typeof(*wq), entry);
	uwq = container_of(wq, struct userfaultfd_wait_queue, wq);
out:
	return uwq;
}

static inline struct userfaultfd_wait_queue *find_userfault(
		struct userfaultfd_ctx *ctx)
{
	return find_userfault_in(&ctx->fault_pending_wqh);
}

static inline struct userfaultfd_wait_queue *find_userfault_evt(
		struct userfaultfd_ctx *ctx)
{
	return find_userfault_in(&ctx->event_wqh);
}

static unsigned int userfaultfd_poll(struct file *file, poll_table *wait)
{
	struct userfaultfd_ctx *ctx = file->private_data;
	unsigned int ret;

	poll_wait(file, &ctx->fd_wqh, wait);

	switch (ctx->state) {
	case UFFD_STATE_WAIT_API:
		return POLLERR;
	case UFFD_STATE_RUNNING:
		/*
		 * poll() never guarantees that read won't block.
		 * userfaults can be waken before they're read().
		 */
		if (unlikely(!(file->f_flags & O_NONBLOCK)))
			return POLLERR;
		/*
		 * lockless access to see if there are pending faults
		 * __pollwait last action is the add_wait_queue but
		 * the spin_unlock would allow the waitqueue_active to
		 * pass above the actual list_add inside
		 * add_wait_queue critical section. So use a full
		 * memory barrier to serialize the list_add write of
		 * add_wait_queue() with the waitqueue_active read
		 * below.
		 */
		ret = 0;
		smp_mb();
		if (waitqueue_active(&ctx->fault_pending_wqh))
			ret = POLLIN;
		else if (waitqueue_active(&ctx->event_wqh))
			ret = POLLIN;

		return ret;
	default:
		WARN_ON_ONCE(1);
		return POLLERR;
	}
}

static const struct file_operations userfaultfd_fops;

static int resolve_userfault_fork(struct userfaultfd_ctx *ctx,
				  struct userfaultfd_ctx *new,
				  struct uffd_msg *msg)
{
	int fd;
	struct file *file;
	unsigned int flags = new->flags & UFFD_SHARED_FCNTL_FLAGS;

	fd = get_unused_fd_flags(flags);
	if (fd < 0)
		return fd;

	file = anon_inode_getfile("[userfaultfd]", &userfaultfd_fops, new,
				  O_RDWR | flags);
	if (IS_ERR(file)) {
		put_unused_fd(fd);
		return PTR_ERR(file);
	}

	fd_install(fd, file);
	msg->arg.reserved.reserved1 = 0;
	msg->arg.fork.ufd = fd;

	return 0;
}

static ssize_t userfaultfd_ctx_read(struct userfaultfd_ctx *ctx, int no_wait,
				    struct uffd_msg *msg)
{
	ssize_t ret;
	DECLARE_WAITQUEUE(wait, current);
	struct userfaultfd_wait_queue *uwq;
	/*
	 * Handling fork event requires sleeping operations, so
	 * we drop the event_wqh lock, then do these ops, then
	 * lock it back and wake up the waiter. While the lock is
	 * dropped the ewq may go away so we keep track of it
	 * carefully.
	 */
	LIST_HEAD(fork_event);
	struct userfaultfd_ctx *fork_nctx = NULL;

	/* always take the fd_wqh lock before the fault_pending_wqh lock */
	spin_lock(&ctx->fd_wqh.lock);
	__add_wait_queue(&ctx->fd_wqh, &wait);
	for (;;) {
		set_current_state(TASK_INTERRUPTIBLE);
		spin_lock(&ctx->fault_pending_wqh.lock);
		uwq = find_userfault(ctx);
		if (uwq) {
			/*
			 * Use a seqcount to repeat the lockless check
			 * in wake_userfault() to avoid missing
			 * wakeups because during the refile both
			 * waitqueue could become empty if this is the
			 * only userfault.
			 */
			write_seqcount_begin(&ctx->refile_seq);

			/*
			 * The fault_pending_wqh.lock prevents the uwq
			 * to disappear from under us.
			 *
			 * Refile this userfault from
			 * fault_pending_wqh to fault_wqh, it's not
			 * pending anymore after we read it.
			 *
			 * Use list_del() by hand (as
			 * userfaultfd_wake_function also uses
			 * list_del_init() by hand) to be sure nobody
			 * changes __remove_wait_queue() to use
			 * list_del_init() in turn breaking the
			 * !list_empty_careful() check in
			 * handle_userfault(). The uwq->wq.head list
			 * must never be empty at any time during the
			 * refile, or the waitqueue could disappear
			 * from under us. The "wait_queue_head_t"
			 * parameter of __remove_wait_queue() is unused
			 * anyway.
			 */
			list_del(&uwq->wq.entry);
			__add_wait_queue(&ctx->fault_wqh, &uwq->wq);

			write_seqcount_end(&ctx->refile_seq);

			/* careful to always initialize msg if ret == 0 */
			*msg = uwq->msg;
			spin_unlock(&ctx->fault_pending_wqh.lock);
			ret = 0;
			break;
		}
		spin_unlock(&ctx->fault_pending_wqh.lock);

		spin_lock(&ctx->event_wqh.lock);
		uwq = find_userfault_evt(ctx);
		if (uwq) {
			*msg = uwq->msg;

			if (uwq->msg.event == UFFD_EVENT_FORK) {
				fork_nctx = (struct userfaultfd_ctx *)
					(unsigned long)
					uwq->msg.arg.reserved.reserved1;
				list_move(&uwq->wq.entry, &fork_event);
<<<<<<< HEAD
=======
				/*
				 * fork_nctx can be freed as soon as
				 * we drop the lock, unless we take a
				 * reference on it.
				 */
				userfaultfd_ctx_get(fork_nctx);
>>>>>>> bb176f67
				spin_unlock(&ctx->event_wqh.lock);
				ret = 0;
				break;
			}

			userfaultfd_event_complete(ctx, uwq);
			spin_unlock(&ctx->event_wqh.lock);
			ret = 0;
			break;
		}
		spin_unlock(&ctx->event_wqh.lock);

		if (signal_pending(current)) {
			ret = -ERESTARTSYS;
			break;
		}
		if (no_wait) {
			ret = -EAGAIN;
			break;
		}
		spin_unlock(&ctx->fd_wqh.lock);
		schedule();
		spin_lock(&ctx->fd_wqh.lock);
	}
	__remove_wait_queue(&ctx->fd_wqh, &wait);
	__set_current_state(TASK_RUNNING);
	spin_unlock(&ctx->fd_wqh.lock);

	if (!ret && msg->event == UFFD_EVENT_FORK) {
		ret = resolve_userfault_fork(ctx, fork_nctx, msg);
		spin_lock(&ctx->event_wqh.lock);
		if (!list_empty(&fork_event)) {
			/*
			 * The fork thread didn't abort, so we can
			 * drop the temporary refcount.
			 */
			userfaultfd_ctx_put(fork_nctx);

<<<<<<< HEAD
		if (!ret) {
			spin_lock(&ctx->event_wqh.lock);
			if (!list_empty(&fork_event)) {
				uwq = list_first_entry(&fork_event,
						       typeof(*uwq),
						       wq.entry);
				list_del(&uwq->wq.entry);
				__add_wait_queue(&ctx->event_wqh, &uwq->wq);
=======
			uwq = list_first_entry(&fork_event,
					       typeof(*uwq),
					       wq.entry);
			/*
			 * If fork_event list wasn't empty and in turn
			 * the event wasn't already released by fork
			 * (the event is allocated on fork kernel
			 * stack), put the event back to its place in
			 * the event_wq. fork_event head will be freed
			 * as soon as we return so the event cannot
			 * stay queued there no matter the current
			 * "ret" value.
			 */
			list_del(&uwq->wq.entry);
			__add_wait_queue(&ctx->event_wqh, &uwq->wq);

			/*
			 * Leave the event in the waitqueue and report
			 * error to userland if we failed to resolve
			 * the userfault fork.
			 */
			if (likely(!ret))
>>>>>>> bb176f67
				userfaultfd_event_complete(ctx, uwq);
		} else {
			/*
			 * Here the fork thread aborted and the
			 * refcount from the fork thread on fork_nctx
			 * has already been released. We still hold
			 * the reference we took before releasing the
			 * lock above. If resolve_userfault_fork
			 * failed we've to drop it because the
			 * fork_nctx has to be freed in such case. If
			 * it succeeded we'll hold it because the new
			 * uffd references it.
			 */
			if (ret)
				userfaultfd_ctx_put(fork_nctx);
		}
		spin_unlock(&ctx->event_wqh.lock);
	}

	return ret;
}

static ssize_t userfaultfd_read(struct file *file, char __user *buf,
				size_t count, loff_t *ppos)
{
	struct userfaultfd_ctx *ctx = file->private_data;
	ssize_t _ret, ret = 0;
	struct uffd_msg msg;
	int no_wait = file->f_flags & O_NONBLOCK;

	if (ctx->state == UFFD_STATE_WAIT_API)
		return -EINVAL;

	for (;;) {
		if (count < sizeof(msg))
			return ret ? ret : -EINVAL;
		_ret = userfaultfd_ctx_read(ctx, no_wait, &msg);
		if (_ret < 0)
			return ret ? ret : _ret;
		if (copy_to_user((__u64 __user *) buf, &msg, sizeof(msg)))
			return ret ? ret : -EFAULT;
		ret += sizeof(msg);
		buf += sizeof(msg);
		count -= sizeof(msg);
		/*
		 * Allow to read more than one fault at time but only
		 * block if waiting for the very first one.
		 */
		no_wait = O_NONBLOCK;
	}
}

static void __wake_userfault(struct userfaultfd_ctx *ctx,
			     struct userfaultfd_wake_range *range)
{
	spin_lock(&ctx->fault_pending_wqh.lock);
	/* wake all in the range and autoremove */
	if (waitqueue_active(&ctx->fault_pending_wqh))
		__wake_up_locked_key(&ctx->fault_pending_wqh, TASK_NORMAL,
				     range);
	if (waitqueue_active(&ctx->fault_wqh))
		__wake_up_locked_key(&ctx->fault_wqh, TASK_NORMAL, range);
	spin_unlock(&ctx->fault_pending_wqh.lock);
}

static __always_inline void wake_userfault(struct userfaultfd_ctx *ctx,
					   struct userfaultfd_wake_range *range)
{
	unsigned seq;
	bool need_wakeup;

	/*
	 * To be sure waitqueue_active() is not reordered by the CPU
	 * before the pagetable update, use an explicit SMP memory
	 * barrier here. PT lock release or up_read(mmap_sem) still
	 * have release semantics that can allow the
	 * waitqueue_active() to be reordered before the pte update.
	 */
	smp_mb();

	/*
	 * Use waitqueue_active because it's very frequent to
	 * change the address space atomically even if there are no
	 * userfaults yet. So we take the spinlock only when we're
	 * sure we've userfaults to wake.
	 */
	do {
		seq = read_seqcount_begin(&ctx->refile_seq);
		need_wakeup = waitqueue_active(&ctx->fault_pending_wqh) ||
			waitqueue_active(&ctx->fault_wqh);
		cond_resched();
	} while (read_seqcount_retry(&ctx->refile_seq, seq));
	if (need_wakeup)
		__wake_userfault(ctx, range);
}

static __always_inline int validate_range(struct mm_struct *mm,
					  __u64 start, __u64 len)
{
	__u64 task_size = mm->task_size;

	if (start & ~PAGE_MASK)
		return -EINVAL;
	if (len & ~PAGE_MASK)
		return -EINVAL;
	if (!len)
		return -EINVAL;
	if (start < mmap_min_addr)
		return -EINVAL;
	if (start >= task_size)
		return -EINVAL;
	if (len > task_size - start)
		return -EINVAL;
	return 0;
}

static inline bool vma_can_userfault(struct vm_area_struct *vma)
{
	return vma_is_anonymous(vma) || is_vm_hugetlb_page(vma) ||
		vma_is_shmem(vma);
}

static int userfaultfd_register(struct userfaultfd_ctx *ctx,
				unsigned long arg)
{
	struct mm_struct *mm = ctx->mm;
	struct vm_area_struct *vma, *prev, *cur;
	int ret;
	struct uffdio_register uffdio_register;
	struct uffdio_register __user *user_uffdio_register;
	unsigned long vm_flags, new_flags;
	bool found;
	bool basic_ioctls;
	unsigned long start, end, vma_end;

	user_uffdio_register = (struct uffdio_register __user *) arg;

	ret = -EFAULT;
	if (copy_from_user(&uffdio_register, user_uffdio_register,
			   sizeof(uffdio_register)-sizeof(__u64)))
		goto out;

	ret = -EINVAL;
	if (!uffdio_register.mode)
		goto out;
	if (uffdio_register.mode & ~(UFFDIO_REGISTER_MODE_MISSING|
				     UFFDIO_REGISTER_MODE_WP))
		goto out;
	vm_flags = 0;
	if (uffdio_register.mode & UFFDIO_REGISTER_MODE_MISSING)
		vm_flags |= VM_UFFD_MISSING;
	if (uffdio_register.mode & UFFDIO_REGISTER_MODE_WP) {
		vm_flags |= VM_UFFD_WP;
		/*
		 * FIXME: remove the below error constraint by
		 * implementing the wprotect tracking mode.
		 */
		ret = -EINVAL;
		goto out;
	}

	ret = validate_range(mm, uffdio_register.range.start,
			     uffdio_register.range.len);
	if (ret)
		goto out;

	start = uffdio_register.range.start;
	end = start + uffdio_register.range.len;

	ret = -ENOMEM;
	if (!mmget_not_zero(mm))
		goto out;

	down_write(&mm->mmap_sem);
	vma = find_vma_prev(mm, start, &prev);
	if (!vma)
		goto out_unlock;

	/* check that there's at least one vma in the range */
	ret = -EINVAL;
	if (vma->vm_start >= end)
		goto out_unlock;

	/*
	 * If the first vma contains huge pages, make sure start address
	 * is aligned to huge page size.
	 */
	if (is_vm_hugetlb_page(vma)) {
		unsigned long vma_hpagesize = vma_kernel_pagesize(vma);

		if (start & (vma_hpagesize - 1))
			goto out_unlock;
	}

	/*
	 * Search for not compatible vmas.
	 */
	found = false;
	basic_ioctls = false;
	for (cur = vma; cur && cur->vm_start < end; cur = cur->vm_next) {
		cond_resched();

		BUG_ON(!!cur->vm_userfaultfd_ctx.ctx ^
		       !!(cur->vm_flags & (VM_UFFD_MISSING | VM_UFFD_WP)));

		/* check not compatible vmas */
		ret = -EINVAL;
		if (!vma_can_userfault(cur))
			goto out_unlock;
		/*
		 * If this vma contains ending address, and huge pages
		 * check alignment.
		 */
		if (is_vm_hugetlb_page(cur) && end <= cur->vm_end &&
		    end > cur->vm_start) {
			unsigned long vma_hpagesize = vma_kernel_pagesize(cur);

			ret = -EINVAL;

			if (end & (vma_hpagesize - 1))
				goto out_unlock;
		}

		/*
		 * Check that this vma isn't already owned by a
		 * different userfaultfd. We can't allow more than one
		 * userfaultfd to own a single vma simultaneously or we
		 * wouldn't know which one to deliver the userfaults to.
		 */
		ret = -EBUSY;
		if (cur->vm_userfaultfd_ctx.ctx &&
		    cur->vm_userfaultfd_ctx.ctx != ctx)
			goto out_unlock;

		/*
		 * Note vmas containing huge pages
		 */
		if (is_vm_hugetlb_page(cur))
			basic_ioctls = true;

		found = true;
	}
	BUG_ON(!found);

	if (vma->vm_start < start)
		prev = vma;

	ret = 0;
	do {
		cond_resched();

		BUG_ON(!vma_can_userfault(vma));
		BUG_ON(vma->vm_userfaultfd_ctx.ctx &&
		       vma->vm_userfaultfd_ctx.ctx != ctx);

		/*
		 * Nothing to do: this vma is already registered into this
		 * userfaultfd and with the right tracking mode too.
		 */
		if (vma->vm_userfaultfd_ctx.ctx == ctx &&
		    (vma->vm_flags & vm_flags) == vm_flags)
			goto skip;

		if (vma->vm_start > start)
			start = vma->vm_start;
		vma_end = min(end, vma->vm_end);

		new_flags = (vma->vm_flags & ~vm_flags) | vm_flags;
		prev = vma_merge(mm, prev, start, vma_end, new_flags,
				 vma->anon_vma, vma->vm_file, vma->vm_pgoff,
				 vma_policy(vma),
				 ((struct vm_userfaultfd_ctx){ ctx }));
		if (prev) {
			vma = prev;
			goto next;
		}
		if (vma->vm_start < start) {
			ret = split_vma(mm, vma, start, 1);
			if (ret)
				break;
		}
		if (vma->vm_end > end) {
			ret = split_vma(mm, vma, end, 0);
			if (ret)
				break;
		}
	next:
		/*
		 * In the vma_merge() successful mprotect-like case 8:
		 * the next vma was merged into the current one and
		 * the current one has not been updated yet.
		 */
		vma->vm_flags = new_flags;
		vma->vm_userfaultfd_ctx.ctx = ctx;

	skip:
		prev = vma;
		start = vma->vm_end;
		vma = vma->vm_next;
	} while (vma && vma->vm_start < end);
out_unlock:
	up_write(&mm->mmap_sem);
	mmput(mm);
	if (!ret) {
		/*
		 * Now that we scanned all vmas we can already tell
		 * userland which ioctls methods are guaranteed to
		 * succeed on this range.
		 */
		if (put_user(basic_ioctls ? UFFD_API_RANGE_IOCTLS_BASIC :
			     UFFD_API_RANGE_IOCTLS,
			     &user_uffdio_register->ioctls))
			ret = -EFAULT;
	}
out:
	return ret;
}

static int userfaultfd_unregister(struct userfaultfd_ctx *ctx,
				  unsigned long arg)
{
	struct mm_struct *mm = ctx->mm;
	struct vm_area_struct *vma, *prev, *cur;
	int ret;
	struct uffdio_range uffdio_unregister;
	unsigned long new_flags;
	bool found;
	unsigned long start, end, vma_end;
	const void __user *buf = (void __user *)arg;

	ret = -EFAULT;
	if (copy_from_user(&uffdio_unregister, buf, sizeof(uffdio_unregister)))
		goto out;

	ret = validate_range(mm, uffdio_unregister.start,
			     uffdio_unregister.len);
	if (ret)
		goto out;

	start = uffdio_unregister.start;
	end = start + uffdio_unregister.len;

	ret = -ENOMEM;
	if (!mmget_not_zero(mm))
		goto out;

	down_write(&mm->mmap_sem);
	vma = find_vma_prev(mm, start, &prev);
	if (!vma)
		goto out_unlock;

	/* check that there's at least one vma in the range */
	ret = -EINVAL;
	if (vma->vm_start >= end)
		goto out_unlock;

	/*
	 * If the first vma contains huge pages, make sure start address
	 * is aligned to huge page size.
	 */
	if (is_vm_hugetlb_page(vma)) {
		unsigned long vma_hpagesize = vma_kernel_pagesize(vma);

		if (start & (vma_hpagesize - 1))
			goto out_unlock;
	}

	/*
	 * Search for not compatible vmas.
	 */
	found = false;
	ret = -EINVAL;
	for (cur = vma; cur && cur->vm_start < end; cur = cur->vm_next) {
		cond_resched();

		BUG_ON(!!cur->vm_userfaultfd_ctx.ctx ^
		       !!(cur->vm_flags & (VM_UFFD_MISSING | VM_UFFD_WP)));

		/*
		 * Check not compatible vmas, not strictly required
		 * here as not compatible vmas cannot have an
		 * userfaultfd_ctx registered on them, but this
		 * provides for more strict behavior to notice
		 * unregistration errors.
		 */
		if (!vma_can_userfault(cur))
			goto out_unlock;

		found = true;
	}
	BUG_ON(!found);

	if (vma->vm_start < start)
		prev = vma;

	ret = 0;
	do {
		cond_resched();

		BUG_ON(!vma_can_userfault(vma));

		/*
		 * Nothing to do: this vma is already registered into this
		 * userfaultfd and with the right tracking mode too.
		 */
		if (!vma->vm_userfaultfd_ctx.ctx)
			goto skip;

		if (vma->vm_start > start)
			start = vma->vm_start;
		vma_end = min(end, vma->vm_end);

		if (userfaultfd_missing(vma)) {
			/*
			 * Wake any concurrent pending userfault while
			 * we unregister, so they will not hang
			 * permanently and it avoids userland to call
			 * UFFDIO_WAKE explicitly.
			 */
			struct userfaultfd_wake_range range;
			range.start = start;
			range.len = vma_end - start;
			wake_userfault(vma->vm_userfaultfd_ctx.ctx, &range);
		}

		new_flags = vma->vm_flags & ~(VM_UFFD_MISSING | VM_UFFD_WP);
		prev = vma_merge(mm, prev, start, vma_end, new_flags,
				 vma->anon_vma, vma->vm_file, vma->vm_pgoff,
				 vma_policy(vma),
				 NULL_VM_UFFD_CTX);
		if (prev) {
			vma = prev;
			goto next;
		}
		if (vma->vm_start < start) {
			ret = split_vma(mm, vma, start, 1);
			if (ret)
				break;
		}
		if (vma->vm_end > end) {
			ret = split_vma(mm, vma, end, 0);
			if (ret)
				break;
		}
	next:
		/*
		 * In the vma_merge() successful mprotect-like case 8:
		 * the next vma was merged into the current one and
		 * the current one has not been updated yet.
		 */
		vma->vm_flags = new_flags;
		vma->vm_userfaultfd_ctx = NULL_VM_UFFD_CTX;

	skip:
		prev = vma;
		start = vma->vm_end;
		vma = vma->vm_next;
	} while (vma && vma->vm_start < end);
out_unlock:
	up_write(&mm->mmap_sem);
	mmput(mm);
out:
	return ret;
}

/*
 * userfaultfd_wake may be used in combination with the
 * UFFDIO_*_MODE_DONTWAKE to wakeup userfaults in batches.
 */
static int userfaultfd_wake(struct userfaultfd_ctx *ctx,
			    unsigned long arg)
{
	int ret;
	struct uffdio_range uffdio_wake;
	struct userfaultfd_wake_range range;
	const void __user *buf = (void __user *)arg;

	ret = -EFAULT;
	if (copy_from_user(&uffdio_wake, buf, sizeof(uffdio_wake)))
		goto out;

	ret = validate_range(ctx->mm, uffdio_wake.start, uffdio_wake.len);
	if (ret)
		goto out;

	range.start = uffdio_wake.start;
	range.len = uffdio_wake.len;

	/*
	 * len == 0 means wake all and we don't want to wake all here,
	 * so check it again to be sure.
	 */
	VM_BUG_ON(!range.len);

	wake_userfault(ctx, &range);
	ret = 0;

out:
	return ret;
}

static int userfaultfd_copy(struct userfaultfd_ctx *ctx,
			    unsigned long arg)
{
	__s64 ret;
	struct uffdio_copy uffdio_copy;
	struct uffdio_copy __user *user_uffdio_copy;
	struct userfaultfd_wake_range range;

	user_uffdio_copy = (struct uffdio_copy __user *) arg;

	ret = -EFAULT;
	if (copy_from_user(&uffdio_copy, user_uffdio_copy,
			   /* don't copy "copy" last field */
			   sizeof(uffdio_copy)-sizeof(__s64)))
		goto out;

	ret = validate_range(ctx->mm, uffdio_copy.dst, uffdio_copy.len);
	if (ret)
		goto out;
	/*
	 * double check for wraparound just in case. copy_from_user()
	 * will later check uffdio_copy.src + uffdio_copy.len to fit
	 * in the userland range.
	 */
	ret = -EINVAL;
	if (uffdio_copy.src + uffdio_copy.len <= uffdio_copy.src)
		goto out;
	if (uffdio_copy.mode & ~UFFDIO_COPY_MODE_DONTWAKE)
		goto out;
	if (mmget_not_zero(ctx->mm)) {
		ret = mcopy_atomic(ctx->mm, uffdio_copy.dst, uffdio_copy.src,
				   uffdio_copy.len);
		mmput(ctx->mm);
	} else {
		return -ESRCH;
	}
	if (unlikely(put_user(ret, &user_uffdio_copy->copy)))
		return -EFAULT;
	if (ret < 0)
		goto out;
	BUG_ON(!ret);
	/* len == 0 would wake all */
	range.len = ret;
	if (!(uffdio_copy.mode & UFFDIO_COPY_MODE_DONTWAKE)) {
		range.start = uffdio_copy.dst;
		wake_userfault(ctx, &range);
	}
	ret = range.len == uffdio_copy.len ? 0 : -EAGAIN;
out:
	return ret;
}

static int userfaultfd_zeropage(struct userfaultfd_ctx *ctx,
				unsigned long arg)
{
	__s64 ret;
	struct uffdio_zeropage uffdio_zeropage;
	struct uffdio_zeropage __user *user_uffdio_zeropage;
	struct userfaultfd_wake_range range;

	user_uffdio_zeropage = (struct uffdio_zeropage __user *) arg;

	ret = -EFAULT;
	if (copy_from_user(&uffdio_zeropage, user_uffdio_zeropage,
			   /* don't copy "zeropage" last field */
			   sizeof(uffdio_zeropage)-sizeof(__s64)))
		goto out;

	ret = validate_range(ctx->mm, uffdio_zeropage.range.start,
			     uffdio_zeropage.range.len);
	if (ret)
		goto out;
	ret = -EINVAL;
	if (uffdio_zeropage.mode & ~UFFDIO_ZEROPAGE_MODE_DONTWAKE)
		goto out;

	if (mmget_not_zero(ctx->mm)) {
		ret = mfill_zeropage(ctx->mm, uffdio_zeropage.range.start,
				     uffdio_zeropage.range.len);
		mmput(ctx->mm);
	} else {
		return -ESRCH;
	}
	if (unlikely(put_user(ret, &user_uffdio_zeropage->zeropage)))
		return -EFAULT;
	if (ret < 0)
		goto out;
	/* len == 0 would wake all */
	BUG_ON(!ret);
	range.len = ret;
	if (!(uffdio_zeropage.mode & UFFDIO_ZEROPAGE_MODE_DONTWAKE)) {
		range.start = uffdio_zeropage.range.start;
		wake_userfault(ctx, &range);
	}
	ret = range.len == uffdio_zeropage.range.len ? 0 : -EAGAIN;
out:
	return ret;
}

static inline unsigned int uffd_ctx_features(__u64 user_features)
{
	/*
	 * For the current set of features the bits just coincide
	 */
	return (unsigned int)user_features;
}

/*
 * userland asks for a certain API version and we return which bits
 * and ioctl commands are implemented in this kernel for such API
 * version or -EINVAL if unknown.
 */
static int userfaultfd_api(struct userfaultfd_ctx *ctx,
			   unsigned long arg)
{
	struct uffdio_api uffdio_api;
	void __user *buf = (void __user *)arg;
	int ret;
	__u64 features;

	ret = -EINVAL;
	if (ctx->state != UFFD_STATE_WAIT_API)
		goto out;
	ret = -EFAULT;
	if (copy_from_user(&uffdio_api, buf, sizeof(uffdio_api)))
		goto out;
	features = uffdio_api.features;
	if (uffdio_api.api != UFFD_API || (features & ~UFFD_API_FEATURES)) {
		memset(&uffdio_api, 0, sizeof(uffdio_api));
		if (copy_to_user(buf, &uffdio_api, sizeof(uffdio_api)))
			goto out;
		ret = -EINVAL;
		goto out;
	}
	/* report all available features and ioctls to userland */
	uffdio_api.features = UFFD_API_FEATURES;
	uffdio_api.ioctls = UFFD_API_IOCTLS;
	ret = -EFAULT;
	if (copy_to_user(buf, &uffdio_api, sizeof(uffdio_api)))
		goto out;
	ctx->state = UFFD_STATE_RUNNING;
	/* only enable the requested features for this uffd context */
	ctx->features = uffd_ctx_features(features);
	ret = 0;
out:
	return ret;
}

static long userfaultfd_ioctl(struct file *file, unsigned cmd,
			      unsigned long arg)
{
	int ret = -EINVAL;
	struct userfaultfd_ctx *ctx = file->private_data;

	if (cmd != UFFDIO_API && ctx->state == UFFD_STATE_WAIT_API)
		return -EINVAL;

	switch(cmd) {
	case UFFDIO_API:
		ret = userfaultfd_api(ctx, arg);
		break;
	case UFFDIO_REGISTER:
		ret = userfaultfd_register(ctx, arg);
		break;
	case UFFDIO_UNREGISTER:
		ret = userfaultfd_unregister(ctx, arg);
		break;
	case UFFDIO_WAKE:
		ret = userfaultfd_wake(ctx, arg);
		break;
	case UFFDIO_COPY:
		ret = userfaultfd_copy(ctx, arg);
		break;
	case UFFDIO_ZEROPAGE:
		ret = userfaultfd_zeropage(ctx, arg);
		break;
	}
	return ret;
}

#ifdef CONFIG_PROC_FS
static void userfaultfd_show_fdinfo(struct seq_file *m, struct file *f)
{
	struct userfaultfd_ctx *ctx = f->private_data;
	wait_queue_entry_t *wq;
	struct userfaultfd_wait_queue *uwq;
	unsigned long pending = 0, total = 0;

	spin_lock(&ctx->fault_pending_wqh.lock);
	list_for_each_entry(wq, &ctx->fault_pending_wqh.head, entry) {
		uwq = container_of(wq, struct userfaultfd_wait_queue, wq);
		pending++;
		total++;
	}
	list_for_each_entry(wq, &ctx->fault_wqh.head, entry) {
		uwq = container_of(wq, struct userfaultfd_wait_queue, wq);
		total++;
	}
	spin_unlock(&ctx->fault_pending_wqh.lock);

	/*
	 * If more protocols will be added, there will be all shown
	 * separated by a space. Like this:
	 *	protocols: aa:... bb:...
	 */
	seq_printf(m, "pending:\t%lu\ntotal:\t%lu\nAPI:\t%Lx:%x:%Lx\n",
		   pending, total, UFFD_API, ctx->features,
		   UFFD_API_IOCTLS|UFFD_API_RANGE_IOCTLS);
}
#endif

static const struct file_operations userfaultfd_fops = {
#ifdef CONFIG_PROC_FS
	.show_fdinfo	= userfaultfd_show_fdinfo,
#endif
	.release	= userfaultfd_release,
	.poll		= userfaultfd_poll,
	.read		= userfaultfd_read,
	.unlocked_ioctl = userfaultfd_ioctl,
	.compat_ioctl	= userfaultfd_ioctl,
	.llseek		= noop_llseek,
};

static void init_once_userfaultfd_ctx(void *mem)
{
	struct userfaultfd_ctx *ctx = (struct userfaultfd_ctx *) mem;

	init_waitqueue_head(&ctx->fault_pending_wqh);
	init_waitqueue_head(&ctx->fault_wqh);
	init_waitqueue_head(&ctx->event_wqh);
	init_waitqueue_head(&ctx->fd_wqh);
	seqcount_init(&ctx->refile_seq);
}

/**
 * userfaultfd_file_create - Creates a userfaultfd file pointer.
 * @flags: Flags for the userfaultfd file.
 *
 * This function creates a userfaultfd file pointer, w/out installing
 * it into the fd table. This is useful when the userfaultfd file is
 * used during the initialization of data structures that require
 * extra setup after the userfaultfd creation. So the userfaultfd
 * creation is split into the file pointer creation phase, and the
 * file descriptor installation phase.  In this way races with
 * userspace closing the newly installed file descriptor can be
 * avoided.  Returns a userfaultfd file pointer, or a proper error
 * pointer.
 */
static struct file *userfaultfd_file_create(int flags)
{
	struct file *file;
	struct userfaultfd_ctx *ctx;

	BUG_ON(!current->mm);

	/* Check the UFFD_* constants for consistency.  */
	BUILD_BUG_ON(UFFD_CLOEXEC != O_CLOEXEC);
	BUILD_BUG_ON(UFFD_NONBLOCK != O_NONBLOCK);

	file = ERR_PTR(-EINVAL);
	if (flags & ~UFFD_SHARED_FCNTL_FLAGS)
		goto out;

	file = ERR_PTR(-ENOMEM);
	ctx = kmem_cache_alloc(userfaultfd_ctx_cachep, GFP_KERNEL);
	if (!ctx)
		goto out;

	atomic_set(&ctx->refcount, 1);
	ctx->flags = flags;
	ctx->features = 0;
	ctx->state = UFFD_STATE_WAIT_API;
	ctx->released = false;
	ctx->mm = current->mm;
	/* prevent the mm struct to be freed */
	mmgrab(ctx->mm);

	file = anon_inode_getfile("[userfaultfd]", &userfaultfd_fops, ctx,
				  O_RDWR | (flags & UFFD_SHARED_FCNTL_FLAGS));
	if (IS_ERR(file)) {
		mmdrop(ctx->mm);
		kmem_cache_free(userfaultfd_ctx_cachep, ctx);
	}
out:
	return file;
}

SYSCALL_DEFINE1(userfaultfd, int, flags)
{
	int fd, error;
	struct file *file;

	error = get_unused_fd_flags(flags & UFFD_SHARED_FCNTL_FLAGS);
	if (error < 0)
		return error;
	fd = error;

	file = userfaultfd_file_create(flags);
	if (IS_ERR(file)) {
		error = PTR_ERR(file);
		goto err_put_unused_fd;
	}
	fd_install(fd, file);

	return fd;

err_put_unused_fd:
	put_unused_fd(fd);

	return error;
}

static int __init userfaultfd_init(void)
{
	userfaultfd_ctx_cachep = kmem_cache_create("userfaultfd_ctx_cache",
						sizeof(struct userfaultfd_ctx),
						0,
						SLAB_HWCACHE_ALIGN|SLAB_PANIC,
						init_once_userfaultfd_ctx);
	return 0;
}
__initcall(userfaultfd_init);<|MERGE_RESOLUTION|>--- conflicted
+++ resolved
@@ -126,10 +126,7 @@
 		 * "wake_up_state" (which in turns calls try_to_wake_up).
 		 */
 		list_del_init(&wq->entry);
-<<<<<<< HEAD
-=======
-	}
->>>>>>> bb176f67
+	}
 out:
 	return ret;
 }
@@ -1070,15 +1067,12 @@
 					(unsigned long)
 					uwq->msg.arg.reserved.reserved1;
 				list_move(&uwq->wq.entry, &fork_event);
-<<<<<<< HEAD
-=======
 				/*
 				 * fork_nctx can be freed as soon as
 				 * we drop the lock, unless we take a
 				 * reference on it.
 				 */
 				userfaultfd_ctx_get(fork_nctx);
->>>>>>> bb176f67
 				spin_unlock(&ctx->event_wqh.lock);
 				ret = 0;
 				break;
@@ -1117,16 +1111,6 @@
 			 */
 			userfaultfd_ctx_put(fork_nctx);
 
-<<<<<<< HEAD
-		if (!ret) {
-			spin_lock(&ctx->event_wqh.lock);
-			if (!list_empty(&fork_event)) {
-				uwq = list_first_entry(&fork_event,
-						       typeof(*uwq),
-						       wq.entry);
-				list_del(&uwq->wq.entry);
-				__add_wait_queue(&ctx->event_wqh, &uwq->wq);
-=======
 			uwq = list_first_entry(&fork_event,
 					       typeof(*uwq),
 					       wq.entry);
@@ -1149,7 +1133,6 @@
 			 * the userfault fork.
 			 */
 			if (likely(!ret))
->>>>>>> bb176f67
 				userfaultfd_event_complete(ctx, uwq);
 		} else {
 			/*
