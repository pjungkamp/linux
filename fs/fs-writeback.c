--- conflicted
+++ resolved
@@ -566,11 +566,7 @@
 	if (atomic_read(&isw_nr_in_flight) > WB_FRN_MAX_IN_FLIGHT)
 		return;
 
-<<<<<<< HEAD
-	isw = kzalloc(sizeof(*isw) + 2 * sizeof(struct inode *), GFP_ATOMIC);
-=======
 	isw = kzalloc(struct_size(isw, inodes, 2), GFP_ATOMIC);
->>>>>>> df0cc57e
 	if (!isw)
 		return;
 
@@ -628,13 +624,8 @@
 	int nr;
 	bool restart = false;
 
-<<<<<<< HEAD
-	isw = kzalloc(sizeof(*isw) + WB_MAX_INODES_PER_ISW *
-		      sizeof(struct inode *), GFP_KERNEL);
-=======
 	isw = kzalloc(struct_size(isw, inodes, WB_MAX_INODES_PER_ISW),
 		      GFP_KERNEL);
->>>>>>> df0cc57e
 	if (!isw)
 		return restart;
 
