--- conflicted
+++ resolved
@@ -147,17 +147,6 @@
 EXPORT_SYMBOL_GPL(mt76x02_tx_status_data);
 
 int mt76x02_tx_prepare_skb(struct mt76_dev *mdev, void *txwi_ptr,
-<<<<<<< HEAD
-			   struct sk_buff *skb, struct mt76_queue *q,
-			   struct mt76_wcid *wcid, struct ieee80211_sta *sta,
-			   u32 *tx_info)
-{
-	struct mt76x02_dev *dev = container_of(mdev, struct mt76x02_dev, mt76);
-	struct mt76x02_txwi *txwi = txwi_ptr;
-	int qsel = MT_QSEL_EDCA;
-	int pid;
-	int ret;
-=======
 			   enum mt76_txq_id qid, struct mt76_wcid *wcid,
 			   struct ieee80211_sta *sta,
 			   struct mt76_tx_info *tx_info)
@@ -166,7 +155,6 @@
 	struct ieee80211_hdr *hdr = (struct ieee80211_hdr *)tx_info->skb->data;
 	struct mt76x02_txwi *txwi = txwi_ptr;
 	int hdrlen, len, pid, qsel = MT_QSEL_EDCA;
->>>>>>> 0ecfebd2
 
 	if (qid == MT_TXQ_PSD && wcid && wcid->idx < 128)
 		mt76x02_mac_wcid_set_drop(dev, wcid->idx, false);
@@ -175,17 +163,8 @@
 	len = tx_info->skb->len - (hdrlen & 2);
 	mt76x02_mac_write_txwi(dev, txwi, tx_info->skb, wcid, sta, len);
 
-<<<<<<< HEAD
-	pid = mt76_tx_status_skb_add(mdev, wcid, skb);
-	txwi->pktid = pid;
-
-	ret = mt76x02_insert_hdr_pad(skb);
-	if (ret < 0)
-		return ret;
-=======
 	pid = mt76_tx_status_skb_add(mdev, wcid, tx_info->skb);
 	txwi->pktid = pid;
->>>>>>> 0ecfebd2
 
 	if (pid >= MT_PACKET_ID_FIRST)
 		qsel = MT_QSEL_MGMT;
