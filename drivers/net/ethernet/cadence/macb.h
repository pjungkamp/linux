/* SPDX-License-Identifier: GPL-2.0-only */
/*
 * Atmel MACB Ethernet Controller driver
 *
 * Copyright (C) 2004-2006 Atmel Corporation
 */
#ifndef _MACB_H
#define _MACB_H

#include <linux/phy.h>
#include <linux/ptp_clock_kernel.h>
#include <linux/net_tstamp.h>
#include <linux/interrupt.h>

#if defined(CONFIG_ARCH_DMA_ADDR_T_64BIT) || defined(CONFIG_MACB_USE_HWSTAMP)
#define MACB_EXT_DESC
#endif

#define MACB_GREGS_NBR 16
#define MACB_GREGS_VERSION 2
#define MACB_MAX_QUEUES 8

/* MACB register offsets */
#define MACB_NCR		0x0000 /* Network Control */
#define MACB_NCFGR		0x0004 /* Network Config */
#define MACB_NSR		0x0008 /* Network Status */
#define MACB_TAR		0x000c /* AT91RM9200 only */
#define MACB_TCR		0x0010 /* AT91RM9200 only */
#define MACB_TSR		0x0014 /* Transmit Status */
#define MACB_RBQP		0x0018 /* RX Q Base Address */
#define MACB_TBQP		0x001c /* TX Q Base Address */
#define MACB_RSR		0x0020 /* Receive Status */
#define MACB_ISR		0x0024 /* Interrupt Status */
#define MACB_IER		0x0028 /* Interrupt Enable */
#define MACB_IDR		0x002c /* Interrupt Disable */
#define MACB_IMR		0x0030 /* Interrupt Mask */
#define MACB_MAN		0x0034 /* PHY Maintenance */
#define MACB_PTR		0x0038
#define MACB_PFR		0x003c
#define MACB_FTO		0x0040
#define MACB_SCF		0x0044
#define MACB_MCF		0x0048
#define MACB_FRO		0x004c
#define MACB_FCSE		0x0050
#define MACB_ALE		0x0054
#define MACB_DTF		0x0058
#define MACB_LCOL		0x005c
#define MACB_EXCOL		0x0060
#define MACB_TUND		0x0064
#define MACB_CSE		0x0068
#define MACB_RRE		0x006c
#define MACB_ROVR		0x0070
#define MACB_RSE		0x0074
#define MACB_ELE		0x0078
#define MACB_RJA		0x007c
#define MACB_USF		0x0080
#define MACB_STE		0x0084
#define MACB_RLE		0x0088
#define MACB_TPF		0x008c
#define MACB_HRB		0x0090
#define MACB_HRT		0x0094
#define MACB_SA1B		0x0098
#define MACB_SA1T		0x009c
#define MACB_SA2B		0x00a0
#define MACB_SA2T		0x00a4
#define MACB_SA3B		0x00a8
#define MACB_SA3T		0x00ac
#define MACB_SA4B		0x00b0
#define MACB_SA4T		0x00b4
#define MACB_TID		0x00b8
#define MACB_TPQ		0x00bc
#define MACB_USRIO		0x00c0
#define MACB_WOL		0x00c4
#define MACB_MID		0x00fc
#define MACB_TBQPH		0x04C8
#define MACB_RBQPH		0x04D4

/* GEM register offsets. */
#define GEM_NCFGR		0x0004 /* Network Config */
#define GEM_USRIO		0x000c /* User IO */
#define GEM_DMACFG		0x0010 /* DMA Configuration */
#define GEM_JML			0x0048 /* Jumbo Max Length */
#define GEM_HRB			0x0080 /* Hash Bottom */
#define GEM_HRT			0x0084 /* Hash Top */
#define GEM_SA1B		0x0088 /* Specific1 Bottom */
#define GEM_SA1T		0x008C /* Specific1 Top */
#define GEM_SA2B		0x0090 /* Specific2 Bottom */
#define GEM_SA2T		0x0094 /* Specific2 Top */
#define GEM_SA3B		0x0098 /* Specific3 Bottom */
#define GEM_SA3T		0x009C /* Specific3 Top */
#define GEM_SA4B		0x00A0 /* Specific4 Bottom */
#define GEM_SA4T		0x00A4 /* Specific4 Top */
#define GEM_EFTSH		0x00e8 /* PTP Event Frame Transmitted Seconds Register 47:32 */
#define GEM_EFRSH		0x00ec /* PTP Event Frame Received Seconds Register 47:32 */
#define GEM_PEFTSH		0x00f0 /* PTP Peer Event Frame Transmitted Seconds Register 47:32 */
#define GEM_PEFRSH		0x00f4 /* PTP Peer Event Frame Received Seconds Register 47:32 */
#define GEM_OTX			0x0100 /* Octets transmitted */
#define GEM_OCTTXL		0x0100 /* Octets transmitted [31:0] */
#define GEM_OCTTXH		0x0104 /* Octets transmitted [47:32] */
#define GEM_TXCNT		0x0108 /* Frames Transmitted counter */
#define GEM_TXBCCNT		0x010c /* Broadcast Frames counter */
#define GEM_TXMCCNT		0x0110 /* Multicast Frames counter */
#define GEM_TXPAUSECNT		0x0114 /* Pause Frames Transmitted Counter */
#define GEM_TX64CNT		0x0118 /* 64 byte Frames TX counter */
#define GEM_TX65CNT		0x011c /* 65-127 byte Frames TX counter */
#define GEM_TX128CNT		0x0120 /* 128-255 byte Frames TX counter */
#define GEM_TX256CNT		0x0124 /* 256-511 byte Frames TX counter */
#define GEM_TX512CNT		0x0128 /* 512-1023 byte Frames TX counter */
#define GEM_TX1024CNT		0x012c /* 1024-1518 byte Frames TX counter */
#define GEM_TX1519CNT		0x0130 /* 1519+ byte Frames TX counter */
#define GEM_TXURUNCNT		0x0134 /* TX under run error counter */
#define GEM_SNGLCOLLCNT		0x0138 /* Single Collision Frame Counter */
#define GEM_MULTICOLLCNT	0x013c /* Multiple Collision Frame Counter */
#define GEM_EXCESSCOLLCNT	0x0140 /* Excessive Collision Frame Counter */
#define GEM_LATECOLLCNT		0x0144 /* Late Collision Frame Counter */
#define GEM_TXDEFERCNT		0x0148 /* Deferred Transmission Frame Counter */
#define GEM_TXCSENSECNT		0x014c /* Carrier Sense Error Counter */
#define GEM_ORX			0x0150 /* Octets received */
#define GEM_OCTRXL		0x0150 /* Octets received [31:0] */
#define GEM_OCTRXH		0x0154 /* Octets received [47:32] */
#define GEM_RXCNT		0x0158 /* Frames Received Counter */
#define GEM_RXBROADCNT		0x015c /* Broadcast Frames Received Counter */
#define GEM_RXMULTICNT		0x0160 /* Multicast Frames Received Counter */
#define GEM_RXPAUSECNT		0x0164 /* Pause Frames Received Counter */
#define GEM_RX64CNT		0x0168 /* 64 byte Frames RX Counter */
#define GEM_RX65CNT		0x016c /* 65-127 byte Frames RX Counter */
#define GEM_RX128CNT		0x0170 /* 128-255 byte Frames RX Counter */
#define GEM_RX256CNT		0x0174 /* 256-511 byte Frames RX Counter */
#define GEM_RX512CNT		0x0178 /* 512-1023 byte Frames RX Counter */
#define GEM_RX1024CNT		0x017c /* 1024-1518 byte Frames RX Counter */
#define GEM_RX1519CNT		0x0180 /* 1519+ byte Frames RX Counter */
#define GEM_RXUNDRCNT		0x0184 /* Undersize Frames Received Counter */
#define GEM_RXOVRCNT		0x0188 /* Oversize Frames Received Counter */
#define GEM_RXJABCNT		0x018c /* Jabbers Received Counter */
#define GEM_RXFCSCNT		0x0190 /* Frame Check Sequence Error Counter */
#define GEM_RXLENGTHCNT		0x0194 /* Length Field Error Counter */
#define GEM_RXSYMBCNT		0x0198 /* Symbol Error Counter */
#define GEM_RXALIGNCNT		0x019c /* Alignment Error Counter */
#define GEM_RXRESERRCNT		0x01a0 /* Receive Resource Error Counter */
#define GEM_RXORCNT		0x01a4 /* Receive Overrun Counter */
#define GEM_RXIPCCNT		0x01a8 /* IP header Checksum Error Counter */
#define GEM_RXTCPCCNT		0x01ac /* TCP Checksum Error Counter */
#define GEM_RXUDPCCNT		0x01b0 /* UDP Checksum Error Counter */
#define GEM_TISUBN		0x01bc /* 1588 Timer Increment Sub-ns */
#define GEM_TSH			0x01c0 /* 1588 Timer Seconds High */
#define GEM_TSL			0x01d0 /* 1588 Timer Seconds Low */
#define GEM_TN			0x01d4 /* 1588 Timer Nanoseconds */
#define GEM_TA			0x01d8 /* 1588 Timer Adjust */
#define GEM_TI			0x01dc /* 1588 Timer Increment */
#define GEM_EFTSL		0x01e0 /* PTP Event Frame Tx Seconds Low */
#define GEM_EFTN		0x01e4 /* PTP Event Frame Tx Nanoseconds */
#define GEM_EFRSL		0x01e8 /* PTP Event Frame Rx Seconds Low */
#define GEM_EFRN		0x01ec /* PTP Event Frame Rx Nanoseconds */
#define GEM_PEFTSL		0x01f0 /* PTP Peer Event Frame Tx Secs Low */
#define GEM_PEFTN		0x01f4 /* PTP Peer Event Frame Tx Ns */
#define GEM_PEFRSL		0x01f8 /* PTP Peer Event Frame Rx Sec Low */
#define GEM_PEFRN		0x01fc /* PTP Peer Event Frame Rx Ns */
#define GEM_DCFG1		0x0280 /* Design Config 1 */
#define GEM_DCFG2		0x0284 /* Design Config 2 */
#define GEM_DCFG3		0x0288 /* Design Config 3 */
#define GEM_DCFG4		0x028c /* Design Config 4 */
#define GEM_DCFG5		0x0290 /* Design Config 5 */
#define GEM_DCFG6		0x0294 /* Design Config 6 */
#define GEM_DCFG7		0x0298 /* Design Config 7 */
#define GEM_DCFG8		0x029C /* Design Config 8 */
#define GEM_DCFG10		0x02A4 /* Design Config 10 */

#define GEM_TXBDCTRL	0x04cc /* TX Buffer Descriptor control register */
#define GEM_RXBDCTRL	0x04d0 /* RX Buffer Descriptor control register */

/* Screener Type 2 match registers */
#define GEM_SCRT2		0x540

/* EtherType registers */
#define GEM_ETHT		0x06E0

/* Type 2 compare registers */
#define GEM_T2CMPW0		0x0700
#define GEM_T2CMPW1		0x0704
#define T2CMP_OFST(t2idx)	(t2idx * 2)

/* type 2 compare registers
 * each location requires 3 compare regs
 */
#define GEM_IP4SRC_CMP(idx)		(idx * 3)
#define GEM_IP4DST_CMP(idx)		(idx * 3 + 1)
#define GEM_PORT_CMP(idx)		(idx * 3 + 2)

/* Which screening type 2 EtherType register will be used (0 - 7) */
#define SCRT2_ETHT		0

#define GEM_ISR(hw_q)		(0x0400 + ((hw_q) << 2))
#define GEM_TBQP(hw_q)		(0x0440 + ((hw_q) << 2))
#define GEM_TBQPH(hw_q)		(0x04C8)
#define GEM_RBQP(hw_q)		(0x0480 + ((hw_q) << 2))
#define GEM_RBQS(hw_q)		(0x04A0 + ((hw_q) << 2))
#define GEM_RBQPH(hw_q)		(0x04D4)
#define GEM_IER(hw_q)		(0x0600 + ((hw_q) << 2))
#define GEM_IDR(hw_q)		(0x0620 + ((hw_q) << 2))
#define GEM_IMR(hw_q)		(0x0640 + ((hw_q) << 2))

/* Bitfields in NCR */
#define MACB_LB_OFFSET		0 /* reserved */
#define MACB_LB_SIZE		1
#define MACB_LLB_OFFSET		1 /* Loop back local */
#define MACB_LLB_SIZE		1
#define MACB_RE_OFFSET		2 /* Receive enable */
#define MACB_RE_SIZE		1
#define MACB_TE_OFFSET		3 /* Transmit enable */
#define MACB_TE_SIZE		1
#define MACB_MPE_OFFSET		4 /* Management port enable */
#define MACB_MPE_SIZE		1
#define MACB_CLRSTAT_OFFSET	5 /* Clear stats regs */
#define MACB_CLRSTAT_SIZE	1
#define MACB_INCSTAT_OFFSET	6 /* Incremental stats regs */
#define MACB_INCSTAT_SIZE	1
#define MACB_WESTAT_OFFSET	7 /* Write enable stats regs */
#define MACB_WESTAT_SIZE	1
#define MACB_BP_OFFSET		8 /* Back pressure */
#define MACB_BP_SIZE		1
#define MACB_TSTART_OFFSET	9 /* Start transmission */
#define MACB_TSTART_SIZE	1
#define MACB_THALT_OFFSET	10 /* Transmit halt */
#define MACB_THALT_SIZE		1
#define MACB_NCR_TPF_OFFSET	11 /* Transmit pause frame */
#define MACB_NCR_TPF_SIZE	1
#define MACB_TZQ_OFFSET		12 /* Transmit zero quantum pause frame */
#define MACB_TZQ_SIZE		1
#define MACB_SRTSM_OFFSET	15
#define MACB_OSSMODE_OFFSET 24 /* Enable One Step Synchro Mode */
#define MACB_OSSMODE_SIZE	1

/* Bitfields in NCFGR */
#define MACB_SPD_OFFSET		0 /* Speed */
#define MACB_SPD_SIZE		1
#define MACB_FD_OFFSET		1 /* Full duplex */
#define MACB_FD_SIZE		1
#define MACB_BIT_RATE_OFFSET	2 /* Discard non-VLAN frames */
#define MACB_BIT_RATE_SIZE	1
#define MACB_JFRAME_OFFSET	3 /* reserved */
#define MACB_JFRAME_SIZE	1
#define MACB_CAF_OFFSET		4 /* Copy all frames */
#define MACB_CAF_SIZE		1
#define MACB_NBC_OFFSET		5 /* No broadcast */
#define MACB_NBC_SIZE		1
#define MACB_NCFGR_MTI_OFFSET	6 /* Multicast hash enable */
#define MACB_NCFGR_MTI_SIZE	1
#define MACB_UNI_OFFSET		7 /* Unicast hash enable */
#define MACB_UNI_SIZE		1
#define MACB_BIG_OFFSET		8 /* Receive 1536 byte frames */
#define MACB_BIG_SIZE		1
#define MACB_EAE_OFFSET		9 /* External address match enable */
#define MACB_EAE_SIZE		1
#define MACB_CLK_OFFSET		10
#define MACB_CLK_SIZE		2
#define MACB_RTY_OFFSET		12 /* Retry test */
#define MACB_RTY_SIZE		1
#define MACB_PAE_OFFSET		13 /* Pause enable */
#define MACB_PAE_SIZE		1
#define MACB_RM9200_RMII_OFFSET	13 /* AT91RM9200 only */
#define MACB_RM9200_RMII_SIZE	1  /* AT91RM9200 only */
#define MACB_RBOF_OFFSET	14 /* Receive buffer offset */
#define MACB_RBOF_SIZE		2
#define MACB_RLCE_OFFSET	16 /* Length field error frame discard */
#define MACB_RLCE_SIZE		1
#define MACB_DRFCS_OFFSET	17 /* FCS remove */
#define MACB_DRFCS_SIZE		1
#define MACB_EFRHD_OFFSET	18
#define MACB_EFRHD_SIZE		1
#define MACB_IRXFCS_OFFSET	19
#define MACB_IRXFCS_SIZE	1

/* GEM specific NCFGR bitfields. */
#define GEM_GBE_OFFSET		10 /* Gigabit mode enable */
#define GEM_GBE_SIZE		1
#define GEM_PCSSEL_OFFSET	11
#define GEM_PCSSEL_SIZE		1
#define GEM_CLK_OFFSET		18 /* MDC clock division */
#define GEM_CLK_SIZE		3
#define GEM_DBW_OFFSET		21 /* Data bus width */
#define GEM_DBW_SIZE		2
#define GEM_RXCOEN_OFFSET	24
#define GEM_RXCOEN_SIZE		1
#define GEM_SGMIIEN_OFFSET	27
#define GEM_SGMIIEN_SIZE	1


/* Constants for data bus width. */
#define GEM_DBW32		0 /* 32 bit AMBA AHB data bus width */
#define GEM_DBW64		1 /* 64 bit AMBA AHB data bus width */
#define GEM_DBW128		2 /* 128 bit AMBA AHB data bus width */

/* Bitfields in DMACFG. */
#define GEM_FBLDO_OFFSET	0 /* fixed burst length for DMA */
#define GEM_FBLDO_SIZE		5
#define GEM_ENDIA_DESC_OFFSET	6 /* endian swap mode for management descriptor access */
#define GEM_ENDIA_DESC_SIZE	1
#define GEM_ENDIA_PKT_OFFSET	7 /* endian swap mode for packet data access */
#define GEM_ENDIA_PKT_SIZE	1
#define GEM_RXBMS_OFFSET	8 /* RX packet buffer memory size select */
#define GEM_RXBMS_SIZE		2
#define GEM_TXPBMS_OFFSET	10 /* TX packet buffer memory size select */
#define GEM_TXPBMS_SIZE		1
#define GEM_TXCOEN_OFFSET	11 /* TX IP/TCP/UDP checksum gen offload */
#define GEM_TXCOEN_SIZE		1
#define GEM_RXBS_OFFSET		16 /* DMA receive buffer size */
#define GEM_RXBS_SIZE		8
#define GEM_DDRP_OFFSET		24 /* disc_when_no_ahb */
#define GEM_DDRP_SIZE		1
#define GEM_RXEXT_OFFSET	28 /* RX extended Buffer Descriptor mode */
#define GEM_RXEXT_SIZE		1
#define GEM_TXEXT_OFFSET	29 /* TX extended Buffer Descriptor mode */
#define GEM_TXEXT_SIZE		1
#define GEM_ADDR64_OFFSET	30 /* Address bus width - 64b or 32b */
#define GEM_ADDR64_SIZE		1


/* Bitfields in NSR */
#define MACB_NSR_LINK_OFFSET	0 /* pcs_link_state */
#define MACB_NSR_LINK_SIZE	1
#define MACB_MDIO_OFFSET	1 /* status of the mdio_in pin */
#define MACB_MDIO_SIZE		1
#define MACB_IDLE_OFFSET	2 /* The PHY management logic is idle */
#define MACB_IDLE_SIZE		1

/* Bitfields in TSR */
#define MACB_UBR_OFFSET		0 /* Used bit read */
#define MACB_UBR_SIZE		1
#define MACB_COL_OFFSET		1 /* Collision occurred */
#define MACB_COL_SIZE		1
#define MACB_TSR_RLE_OFFSET	2 /* Retry limit exceeded */
#define MACB_TSR_RLE_SIZE	1
#define MACB_TGO_OFFSET		3 /* Transmit go */
#define MACB_TGO_SIZE		1
#define MACB_BEX_OFFSET		4 /* TX frame corruption due to AHB error */
#define MACB_BEX_SIZE		1
#define MACB_RM9200_BNQ_OFFSET	4 /* AT91RM9200 only */
#define MACB_RM9200_BNQ_SIZE	1 /* AT91RM9200 only */
#define MACB_COMP_OFFSET	5 /* Trnasmit complete */
#define MACB_COMP_SIZE		1
#define MACB_UND_OFFSET		6 /* Trnasmit under run */
#define MACB_UND_SIZE		1

/* Bitfields in RSR */
#define MACB_BNA_OFFSET		0 /* Buffer not available */
#define MACB_BNA_SIZE		1
#define MACB_REC_OFFSET		1 /* Frame received */
#define MACB_REC_SIZE		1
#define MACB_OVR_OFFSET		2 /* Receive overrun */
#define MACB_OVR_SIZE		1

/* Bitfields in ISR/IER/IDR/IMR */
#define MACB_MFD_OFFSET		0 /* Management frame sent */
#define MACB_MFD_SIZE		1
#define MACB_RCOMP_OFFSET	1 /* Receive complete */
#define MACB_RCOMP_SIZE		1
#define MACB_RXUBR_OFFSET	2 /* RX used bit read */
#define MACB_RXUBR_SIZE		1
#define MACB_TXUBR_OFFSET	3 /* TX used bit read */
#define MACB_TXUBR_SIZE		1
#define MACB_ISR_TUND_OFFSET	4 /* Enable TX buffer under run interrupt */
#define MACB_ISR_TUND_SIZE	1
#define MACB_ISR_RLE_OFFSET	5 /* EN retry exceeded/late coll interrupt */
#define MACB_ISR_RLE_SIZE	1
#define MACB_TXERR_OFFSET	6 /* EN TX frame corrupt from error interrupt */
#define MACB_TXERR_SIZE		1
#define MACB_TCOMP_OFFSET	7 /* Enable transmit complete interrupt */
#define MACB_TCOMP_SIZE		1
#define MACB_ISR_LINK_OFFSET	9 /* Enable link change interrupt */
#define MACB_ISR_LINK_SIZE	1
#define MACB_ISR_ROVR_OFFSET	10 /* Enable receive overrun interrupt */
#define MACB_ISR_ROVR_SIZE	1
#define MACB_HRESP_OFFSET	11 /* Enable hrsep not OK interrupt */
#define MACB_HRESP_SIZE		1
#define MACB_PFR_OFFSET		12 /* Enable pause frame w/ quantum interrupt */
#define MACB_PFR_SIZE		1
#define MACB_PTZ_OFFSET		13 /* Enable pause time zero interrupt */
#define MACB_PTZ_SIZE		1
#define MACB_WOL_OFFSET		14 /* Enable wake-on-lan interrupt */
#define MACB_WOL_SIZE		1
#define MACB_DRQFR_OFFSET	18 /* PTP Delay Request Frame Received */
#define MACB_DRQFR_SIZE		1
#define MACB_SFR_OFFSET		19 /* PTP Sync Frame Received */
#define MACB_SFR_SIZE		1
#define MACB_DRQFT_OFFSET	20 /* PTP Delay Request Frame Transmitted */
#define MACB_DRQFT_SIZE		1
#define MACB_SFT_OFFSET		21 /* PTP Sync Frame Transmitted */
#define MACB_SFT_SIZE		1
#define MACB_PDRQFR_OFFSET	22 /* PDelay Request Frame Received */
#define MACB_PDRQFR_SIZE	1
#define MACB_PDRSFR_OFFSET	23 /* PDelay Response Frame Received */
#define MACB_PDRSFR_SIZE	1
#define MACB_PDRQFT_OFFSET	24 /* PDelay Request Frame Transmitted */
#define MACB_PDRQFT_SIZE	1
#define MACB_PDRSFT_OFFSET	25 /* PDelay Response Frame Transmitted */
#define MACB_PDRSFT_SIZE	1
#define MACB_SRI_OFFSET		26 /* TSU Seconds Register Increment */
#define MACB_SRI_SIZE		1

/* Timer increment fields */
#define MACB_TI_CNS_OFFSET	0
#define MACB_TI_CNS_SIZE	8
#define MACB_TI_ACNS_OFFSET	8
#define MACB_TI_ACNS_SIZE	8
#define MACB_TI_NIT_OFFSET	16
#define MACB_TI_NIT_SIZE	8

/* Bitfields in MAN */
#define MACB_DATA_OFFSET	0 /* data */
#define MACB_DATA_SIZE		16
#define MACB_CODE_OFFSET	16 /* Must be written to 10 */
#define MACB_CODE_SIZE		2
#define MACB_REGA_OFFSET	18 /* Register address */
#define MACB_REGA_SIZE		5
#define MACB_PHYA_OFFSET	23 /* PHY address */
#define MACB_PHYA_SIZE		5
#define MACB_RW_OFFSET		28 /* Operation. 10 is read. 01 is write. */
#define MACB_RW_SIZE		2
#define MACB_SOF_OFFSET		30 /* Must be written to 1 for Clause 22 */
#define MACB_SOF_SIZE		2

/* Bitfields in USRIO (AVR32) */
#define MACB_MII_OFFSET				0
#define MACB_MII_SIZE				1
#define MACB_EAM_OFFSET				1
#define MACB_EAM_SIZE				1
#define MACB_TX_PAUSE_OFFSET			2
#define MACB_TX_PAUSE_SIZE			1
#define MACB_TX_PAUSE_ZERO_OFFSET		3
#define MACB_TX_PAUSE_ZERO_SIZE			1

/* Bitfields in USRIO (AT91) */
#define MACB_RMII_OFFSET			0
#define MACB_RMII_SIZE				1
#define GEM_RGMII_OFFSET			0 /* GEM gigabit mode */
#define GEM_RGMII_SIZE				1
#define MACB_CLKEN_OFFSET			1
#define MACB_CLKEN_SIZE				1

/* Bitfields in WOL */
#define MACB_IP_OFFSET				0
#define MACB_IP_SIZE				16
#define MACB_MAG_OFFSET				16
#define MACB_MAG_SIZE				1
#define MACB_ARP_OFFSET				17
#define MACB_ARP_SIZE				1
#define MACB_SA1_OFFSET				18
#define MACB_SA1_SIZE				1
#define MACB_WOL_MTI_OFFSET			19
#define MACB_WOL_MTI_SIZE			1

/* Bitfields in MID */
#define MACB_IDNUM_OFFSET			16
#define MACB_IDNUM_SIZE				12
#define MACB_REV_OFFSET				0
#define MACB_REV_SIZE				16

/* Bitfields in DCFG1. */
#define GEM_IRQCOR_OFFSET			23
#define GEM_IRQCOR_SIZE				1
#define GEM_DBWDEF_OFFSET			25
#define GEM_DBWDEF_SIZE				3

/* Bitfields in DCFG2. */
#define GEM_RX_PKT_BUFF_OFFSET			20
#define GEM_RX_PKT_BUFF_SIZE			1
#define GEM_TX_PKT_BUFF_OFFSET			21
#define GEM_TX_PKT_BUFF_SIZE			1


/* Bitfields in DCFG5. */
#define GEM_TSU_OFFSET				8
#define GEM_TSU_SIZE				1

/* Bitfields in DCFG6. */
#define GEM_PBUF_LSO_OFFSET			27
#define GEM_PBUF_LSO_SIZE			1
#define GEM_DAW64_OFFSET			23
#define GEM_DAW64_SIZE				1

/* Bitfields in DCFG8. */
#define GEM_T1SCR_OFFSET			24
#define GEM_T1SCR_SIZE				8
#define GEM_T2SCR_OFFSET			16
#define GEM_T2SCR_SIZE				8
#define GEM_SCR2ETH_OFFSET			8
#define GEM_SCR2ETH_SIZE			8
#define GEM_SCR2CMP_OFFSET			0
#define GEM_SCR2CMP_SIZE			8

/* Bitfields in DCFG10 */
#define GEM_TXBD_RDBUFF_OFFSET			12
#define GEM_TXBD_RDBUFF_SIZE			4
#define GEM_RXBD_RDBUFF_OFFSET			8
#define GEM_RXBD_RDBUFF_SIZE			4

/* Bitfields in TISUBN */
#define GEM_SUBNSINCR_OFFSET			0
#define GEM_SUBNSINCR_SIZE			16

/* Bitfields in TI */
#define GEM_NSINCR_OFFSET			0
#define GEM_NSINCR_SIZE				8

/* Bitfields in TSH */
#define GEM_TSH_OFFSET				0 /* TSU timer value (s). MSB [47:32] of seconds timer count */
#define GEM_TSH_SIZE				16

/* Bitfields in TSL */
#define GEM_TSL_OFFSET				0 /* TSU timer value (s). LSB [31:0] of seconds timer count */
#define GEM_TSL_SIZE				32

/* Bitfields in TN */
#define GEM_TN_OFFSET				0 /* TSU timer value (ns) */
#define GEM_TN_SIZE					30

/* Bitfields in TXBDCTRL */
#define GEM_TXTSMODE_OFFSET			4 /* TX Descriptor Timestamp Insertion mode */
#define GEM_TXTSMODE_SIZE			2

/* Bitfields in RXBDCTRL */
#define GEM_RXTSMODE_OFFSET			4 /* RX Descriptor Timestamp Insertion mode */
#define GEM_RXTSMODE_SIZE			2

/* Bitfields in SCRT2 */
#define GEM_QUEUE_OFFSET			0 /* Queue Number */
#define GEM_QUEUE_SIZE				4
#define GEM_VLANPR_OFFSET			4 /* VLAN Priority */
#define GEM_VLANPR_SIZE				3
#define GEM_VLANEN_OFFSET			8 /* VLAN Enable */
#define GEM_VLANEN_SIZE				1
#define GEM_ETHT2IDX_OFFSET			9 /* Index to screener type 2 EtherType register */
#define GEM_ETHT2IDX_SIZE			3
#define GEM_ETHTEN_OFFSET			12 /* EtherType Enable */
#define GEM_ETHTEN_SIZE				1
#define GEM_CMPA_OFFSET				13 /* Compare A - Index to screener type 2 Compare register */
#define GEM_CMPA_SIZE				5
#define GEM_CMPAEN_OFFSET			18 /* Compare A Enable */
#define GEM_CMPAEN_SIZE				1
#define GEM_CMPB_OFFSET				19 /* Compare B - Index to screener type 2 Compare register */
#define GEM_CMPB_SIZE				5
#define GEM_CMPBEN_OFFSET			24 /* Compare B Enable */
#define GEM_CMPBEN_SIZE				1
#define GEM_CMPC_OFFSET				25 /* Compare C - Index to screener type 2 Compare register */
#define GEM_CMPC_SIZE				5
#define GEM_CMPCEN_OFFSET			30 /* Compare C Enable */
#define GEM_CMPCEN_SIZE				1

/* Bitfields in ETHT */
#define GEM_ETHTCMP_OFFSET			0 /* EtherType compare value */
#define GEM_ETHTCMP_SIZE			16

/* Bitfields in T2CMPW0 */
#define GEM_T2CMP_OFFSET			16 /* 0xFFFF0000 compare value */
#define GEM_T2CMP_SIZE				16
#define GEM_T2MASK_OFFSET			0 /* 0x0000FFFF compare value or mask */
#define GEM_T2MASK_SIZE				16

/* Bitfields in T2CMPW1 */
#define GEM_T2DISMSK_OFFSET			9 /* disable mask */
#define GEM_T2DISMSK_SIZE			1
#define GEM_T2CMPOFST_OFFSET			7 /* compare offset */
#define GEM_T2CMPOFST_SIZE			2
#define GEM_T2OFST_OFFSET			0 /* offset value */
#define GEM_T2OFST_SIZE				7

/* Offset for screener type 2 compare values (T2CMPOFST).
 * Note the offset is applied after the specified point,
 * e.g. GEM_T2COMPOFST_ETYPE denotes the EtherType field, so an offset
 * of 12 bytes from this would be the source IP address in an IP header
 */
#define GEM_T2COMPOFST_SOF		0
#define GEM_T2COMPOFST_ETYPE	1
#define GEM_T2COMPOFST_IPHDR	2
#define GEM_T2COMPOFST_TCPUDP	3

/* offset from EtherType to IP address */
#define ETYPE_SRCIP_OFFSET			12
#define ETYPE_DSTIP_OFFSET			16

/* offset from IP header to port */
#define IPHDR_SRCPORT_OFFSET		0
#define IPHDR_DSTPORT_OFFSET		2

/* Transmit DMA buffer descriptor Word 1 */
#define GEM_DMA_TXVALID_OFFSET		23 /* timestamp has been captured in the Buffer Descriptor */
#define GEM_DMA_TXVALID_SIZE		1

/* Receive DMA buffer descriptor Word 0 */
#define GEM_DMA_RXVALID_OFFSET		2 /* indicates a valid timestamp in the Buffer Descriptor */
#define GEM_DMA_RXVALID_SIZE		1

/* DMA buffer descriptor Word 2 (32 bit addressing) or Word 4 (64 bit addressing) */
#define GEM_DMA_SECL_OFFSET			30 /* Timestamp seconds[1:0]  */
#define GEM_DMA_SECL_SIZE			2
#define GEM_DMA_NSEC_OFFSET			0 /* Timestamp nanosecs [29:0] */
#define GEM_DMA_NSEC_SIZE			30

/* DMA buffer descriptor Word 3 (32 bit addressing) or Word 5 (64 bit addressing) */

/* New hardware supports 12 bit precision of timestamp in DMA buffer descriptor.
 * Old hardware supports only 6 bit precision but it is enough for PTP.
 * Less accuracy is used always instead of checking hardware version.
 */
#define GEM_DMA_SECH_OFFSET			0 /* Timestamp seconds[5:2] */
#define GEM_DMA_SECH_SIZE			4
#define GEM_DMA_SEC_WIDTH			(GEM_DMA_SECH_SIZE + GEM_DMA_SECL_SIZE)
#define GEM_DMA_SEC_TOP				(1 << GEM_DMA_SEC_WIDTH)
#define GEM_DMA_SEC_MASK			(GEM_DMA_SEC_TOP - 1)

/* Bitfields in ADJ */
#define GEM_ADDSUB_OFFSET			31
#define GEM_ADDSUB_SIZE				1
/* Constants for CLK */
#define MACB_CLK_DIV8				0
#define MACB_CLK_DIV16				1
#define MACB_CLK_DIV32				2
#define MACB_CLK_DIV64				3

/* GEM specific constants for CLK. */
#define GEM_CLK_DIV8				0
#define GEM_CLK_DIV16				1
#define GEM_CLK_DIV32				2
#define GEM_CLK_DIV48				3
#define GEM_CLK_DIV64				4
#define GEM_CLK_DIV96				5

/* Constants for MAN register */
#define MACB_MAN_SOF				1
#define MACB_MAN_WRITE				1
#define MACB_MAN_READ				2
#define MACB_MAN_CODE				2

/* Capability mask bits */
#define MACB_CAPS_ISR_CLEAR_ON_WRITE		0x00000001
#define MACB_CAPS_USRIO_HAS_CLKEN		0x00000002
#define MACB_CAPS_USRIO_DEFAULT_IS_MII_GMII	0x00000004
#define MACB_CAPS_NO_GIGABIT_HALF		0x00000008
#define MACB_CAPS_USRIO_DISABLED		0x00000010
#define MACB_CAPS_JUMBO				0x00000020
#define MACB_CAPS_GEM_HAS_PTP			0x00000040
#define MACB_CAPS_BD_RD_PREFETCH		0x00000080
#define MACB_CAPS_NEEDS_RSTONUBR		0x00000100
#define MACB_CAPS_FIFO_MODE			0x10000000
#define MACB_CAPS_GIGABIT_MODE_AVAILABLE	0x20000000
#define MACB_CAPS_SG_DISABLED			0x40000000
#define MACB_CAPS_MACB_IS_GEM			0x80000000

/* LSO settings */
#define MACB_LSO_UFO_ENABLE			0x01
#define MACB_LSO_TSO_ENABLE			0x02

/* Bit manipulation macros */
#define MACB_BIT(name)					\
	(1 << MACB_##name##_OFFSET)
#define MACB_BF(name,value)				\
	(((value) & ((1 << MACB_##name##_SIZE) - 1))	\
	 << MACB_##name##_OFFSET)
#define MACB_BFEXT(name,value)\
	(((value) >> MACB_##name##_OFFSET)		\
	 & ((1 << MACB_##name##_SIZE) - 1))
#define MACB_BFINS(name,value,old)			\
	(((old) & ~(((1 << MACB_##name##_SIZE) - 1)	\
		    << MACB_##name##_OFFSET))		\
	 | MACB_BF(name,value))

#define GEM_BIT(name)					\
	(1 << GEM_##name##_OFFSET)
#define GEM_BF(name, value)				\
	(((value) & ((1 << GEM_##name##_SIZE) - 1))	\
	 << GEM_##name##_OFFSET)
#define GEM_BFEXT(name, value)\
	(((value) >> GEM_##name##_OFFSET)		\
	 & ((1 << GEM_##name##_SIZE) - 1))
#define GEM_BFINS(name, value, old)			\
	(((old) & ~(((1 << GEM_##name##_SIZE) - 1)	\
		    << GEM_##name##_OFFSET))		\
	 | GEM_BF(name, value))

/* Register access macros */
#define macb_readl(port, reg)		(port)->macb_reg_readl((port), MACB_##reg)
#define macb_writel(port, reg, value)	(port)->macb_reg_writel((port), MACB_##reg, (value))
#define gem_readl(port, reg)		(port)->macb_reg_readl((port), GEM_##reg)
#define gem_writel(port, reg, value)	(port)->macb_reg_writel((port), GEM_##reg, (value))
#define queue_readl(queue, reg)		(queue)->bp->macb_reg_readl((queue)->bp, (queue)->reg)
#define queue_writel(queue, reg, value)	(queue)->bp->macb_reg_writel((queue)->bp, (queue)->reg, (value))
#define gem_readl_n(port, reg, idx)		(port)->macb_reg_readl((port), GEM_##reg + idx * 4)
#define gem_writel_n(port, reg, idx, value)	(port)->macb_reg_writel((port), GEM_##reg + idx * 4, (value))

#define PTP_TS_BUFFER_SIZE		128 /* must be power of 2 */

/* Conditional GEM/MACB macros.  These perform the operation to the correct
 * register dependent on whether the device is a GEM or a MACB.  For registers
 * and bitfields that are common across both devices, use macb_{read,write}l
 * to avoid the cost of the conditional.
 */
#define macb_or_gem_writel(__bp, __reg, __value) \
	({ \
		if (macb_is_gem((__bp))) \
			gem_writel((__bp), __reg, __value); \
		else \
			macb_writel((__bp), __reg, __value); \
	})

#define macb_or_gem_readl(__bp, __reg) \
	({ \
		u32 __v; \
		if (macb_is_gem((__bp))) \
			__v = gem_readl((__bp), __reg); \
		else \
			__v = macb_readl((__bp), __reg); \
		__v; \
	})

#define MACB_READ_NSR(bp)	macb_readl(bp, NSR)

/* struct macb_dma_desc - Hardware DMA descriptor
 * @addr: DMA address of data buffer
 * @ctrl: Control and status bits
 */
struct macb_dma_desc {
	u32	addr;
	u32	ctrl;
};

#ifdef MACB_EXT_DESC
#define HW_DMA_CAP_32B		0
#define HW_DMA_CAP_64B		(1 << 0)
#define HW_DMA_CAP_PTP		(1 << 1)
#define HW_DMA_CAP_64B_PTP	(HW_DMA_CAP_64B | HW_DMA_CAP_PTP)

struct macb_dma_desc_64 {
	u32 addrh;
	u32 resvd;
};

struct macb_dma_desc_ptp {
	u32	ts_1;
	u32	ts_2;
};

struct gem_tx_ts {
	struct sk_buff *skb;
	struct macb_dma_desc_ptp desc_ptp;
};
#endif

/* DMA descriptor bitfields */
#define MACB_RX_USED_OFFSET			0
#define MACB_RX_USED_SIZE			1
#define MACB_RX_WRAP_OFFSET			1
#define MACB_RX_WRAP_SIZE			1
#define MACB_RX_WADDR_OFFSET			2
#define MACB_RX_WADDR_SIZE			30

#define MACB_RX_FRMLEN_OFFSET			0
#define MACB_RX_FRMLEN_SIZE			12
#define MACB_RX_OFFSET_OFFSET			12
#define MACB_RX_OFFSET_SIZE			2
#define MACB_RX_SOF_OFFSET			14
#define MACB_RX_SOF_SIZE			1
#define MACB_RX_EOF_OFFSET			15
#define MACB_RX_EOF_SIZE			1
#define MACB_RX_CFI_OFFSET			16
#define MACB_RX_CFI_SIZE			1
#define MACB_RX_VLAN_PRI_OFFSET			17
#define MACB_RX_VLAN_PRI_SIZE			3
#define MACB_RX_PRI_TAG_OFFSET			20
#define MACB_RX_PRI_TAG_SIZE			1
#define MACB_RX_VLAN_TAG_OFFSET			21
#define MACB_RX_VLAN_TAG_SIZE			1
#define MACB_RX_TYPEID_MATCH_OFFSET		22
#define MACB_RX_TYPEID_MATCH_SIZE		1
#define MACB_RX_SA4_MATCH_OFFSET		23
#define MACB_RX_SA4_MATCH_SIZE			1
#define MACB_RX_SA3_MATCH_OFFSET		24
#define MACB_RX_SA3_MATCH_SIZE			1
#define MACB_RX_SA2_MATCH_OFFSET		25
#define MACB_RX_SA2_MATCH_SIZE			1
#define MACB_RX_SA1_MATCH_OFFSET		26
#define MACB_RX_SA1_MATCH_SIZE			1
#define MACB_RX_EXT_MATCH_OFFSET		28
#define MACB_RX_EXT_MATCH_SIZE			1
#define MACB_RX_UHASH_MATCH_OFFSET		29
#define MACB_RX_UHASH_MATCH_SIZE		1
#define MACB_RX_MHASH_MATCH_OFFSET		30
#define MACB_RX_MHASH_MATCH_SIZE		1
#define MACB_RX_BROADCAST_OFFSET		31
#define MACB_RX_BROADCAST_SIZE			1

#define MACB_RX_FRMLEN_MASK			0xFFF
#define MACB_RX_JFRMLEN_MASK			0x3FFF

/* RX checksum offload disabled: bit 24 clear in NCFGR */
#define GEM_RX_TYPEID_MATCH_OFFSET		22
#define GEM_RX_TYPEID_MATCH_SIZE		2

/* RX checksum offload enabled: bit 24 set in NCFGR */
#define GEM_RX_CSUM_OFFSET			22
#define GEM_RX_CSUM_SIZE			2

#define MACB_TX_FRMLEN_OFFSET			0
#define MACB_TX_FRMLEN_SIZE			11
#define MACB_TX_LAST_OFFSET			15
#define MACB_TX_LAST_SIZE			1
#define MACB_TX_NOCRC_OFFSET			16
#define MACB_TX_NOCRC_SIZE			1
#define MACB_MSS_MFS_OFFSET			16
#define MACB_MSS_MFS_SIZE			14
#define MACB_TX_LSO_OFFSET			17
#define MACB_TX_LSO_SIZE			2
#define MACB_TX_TCP_SEQ_SRC_OFFSET		19
#define MACB_TX_TCP_SEQ_SRC_SIZE		1
#define MACB_TX_BUF_EXHAUSTED_OFFSET		27
#define MACB_TX_BUF_EXHAUSTED_SIZE		1
#define MACB_TX_UNDERRUN_OFFSET			28
#define MACB_TX_UNDERRUN_SIZE			1
#define MACB_TX_ERROR_OFFSET			29
#define MACB_TX_ERROR_SIZE			1
#define MACB_TX_WRAP_OFFSET			30
#define MACB_TX_WRAP_SIZE			1
#define MACB_TX_USED_OFFSET			31
#define MACB_TX_USED_SIZE			1

#define GEM_TX_FRMLEN_OFFSET			0
#define GEM_TX_FRMLEN_SIZE			14

/* Buffer descriptor constants */
#define GEM_RX_CSUM_NONE			0
#define GEM_RX_CSUM_IP_ONLY			1
#define GEM_RX_CSUM_IP_TCP			2
#define GEM_RX_CSUM_IP_UDP			3

/* limit RX checksum offload to TCP and UDP packets */
#define GEM_RX_CSUM_CHECKED_MASK		2

/* struct macb_tx_skb - data about an skb which is being transmitted
 * @skb: skb currently being transmitted, only set for the last buffer
 *       of the frame
 * @mapping: DMA address of the skb's fragment buffer
 * @size: size of the DMA mapped buffer
 * @mapped_as_page: true when buffer was mapped with skb_frag_dma_map(),
 *                  false when buffer was mapped with dma_map_single()
 */
struct macb_tx_skb {
	struct sk_buff		*skb;
	dma_addr_t		mapping;
	size_t			size;
	bool			mapped_as_page;
};

/* Hardware-collected statistics. Used when updating the network
 * device stats by a periodic timer.
 */
struct macb_stats {
	u32	rx_pause_frames;
	u32	tx_ok;
	u32	tx_single_cols;
	u32	tx_multiple_cols;
	u32	rx_ok;
	u32	rx_fcs_errors;
	u32	rx_align_errors;
	u32	tx_deferred;
	u32	tx_late_cols;
	u32	tx_excessive_cols;
	u32	tx_underruns;
	u32	tx_carrier_errors;
	u32	rx_resource_errors;
	u32	rx_overruns;
	u32	rx_symbol_errors;
	u32	rx_oversize_pkts;
	u32	rx_jabbers;
	u32	rx_undersize_pkts;
	u32	sqe_test_errors;
	u32	rx_length_mismatch;
	u32	tx_pause_frames;
};

struct gem_stats {
	u32	tx_octets_31_0;
	u32	tx_octets_47_32;
	u32	tx_frames;
	u32	tx_broadcast_frames;
	u32	tx_multicast_frames;
	u32	tx_pause_frames;
	u32	tx_64_byte_frames;
	u32	tx_65_127_byte_frames;
	u32	tx_128_255_byte_frames;
	u32	tx_256_511_byte_frames;
	u32	tx_512_1023_byte_frames;
	u32	tx_1024_1518_byte_frames;
	u32	tx_greater_than_1518_byte_frames;
	u32	tx_underrun;
	u32	tx_single_collision_frames;
	u32	tx_multiple_collision_frames;
	u32	tx_excessive_collisions;
	u32	tx_late_collisions;
	u32	tx_deferred_frames;
	u32	tx_carrier_sense_errors;
	u32	rx_octets_31_0;
	u32	rx_octets_47_32;
	u32	rx_frames;
	u32	rx_broadcast_frames;
	u32	rx_multicast_frames;
	u32	rx_pause_frames;
	u32	rx_64_byte_frames;
	u32	rx_65_127_byte_frames;
	u32	rx_128_255_byte_frames;
	u32	rx_256_511_byte_frames;
	u32	rx_512_1023_byte_frames;
	u32	rx_1024_1518_byte_frames;
	u32	rx_greater_than_1518_byte_frames;
	u32	rx_undersized_frames;
	u32	rx_oversize_frames;
	u32	rx_jabbers;
	u32	rx_frame_check_sequence_errors;
	u32	rx_length_field_frame_errors;
	u32	rx_symbol_errors;
	u32	rx_alignment_errors;
	u32	rx_resource_errors;
	u32	rx_overruns;
	u32	rx_ip_header_checksum_errors;
	u32	rx_tcp_checksum_errors;
	u32	rx_udp_checksum_errors;
};

/* Describes the name and offset of an individual statistic register, as
 * returned by `ethtool -S`. Also describes which net_device_stats statistics
 * this register should contribute to.
 */
struct gem_statistic {
	char stat_string[ETH_GSTRING_LEN];
	int offset;
	u32 stat_bits;
};

/* Bitfield defs for net_device_stat statistics */
#define GEM_NDS_RXERR_OFFSET		0
#define GEM_NDS_RXLENERR_OFFSET		1
#define GEM_NDS_RXOVERERR_OFFSET	2
#define GEM_NDS_RXCRCERR_OFFSET		3
#define GEM_NDS_RXFRAMEERR_OFFSET	4
#define GEM_NDS_RXFIFOERR_OFFSET	5
#define GEM_NDS_TXERR_OFFSET		6
#define GEM_NDS_TXABORTEDERR_OFFSET	7
#define GEM_NDS_TXCARRIERERR_OFFSET	8
#define GEM_NDS_TXFIFOERR_OFFSET	9
#define GEM_NDS_COLLISIONS_OFFSET	10

#define GEM_STAT_TITLE(name, title) GEM_STAT_TITLE_BITS(name, title, 0)
#define GEM_STAT_TITLE_BITS(name, title, bits) {	\
	.stat_string = title,				\
	.offset = GEM_##name,				\
	.stat_bits = bits				\
}

/* list of gem statistic registers. The names MUST match the
 * corresponding GEM_* definitions.
 */
static const struct gem_statistic gem_statistics[] = {
	GEM_STAT_TITLE(OCTTXL, "tx_octets"), /* OCTTXH combined with OCTTXL */
	GEM_STAT_TITLE(TXCNT, "tx_frames"),
	GEM_STAT_TITLE(TXBCCNT, "tx_broadcast_frames"),
	GEM_STAT_TITLE(TXMCCNT, "tx_multicast_frames"),
	GEM_STAT_TITLE(TXPAUSECNT, "tx_pause_frames"),
	GEM_STAT_TITLE(TX64CNT, "tx_64_byte_frames"),
	GEM_STAT_TITLE(TX65CNT, "tx_65_127_byte_frames"),
	GEM_STAT_TITLE(TX128CNT, "tx_128_255_byte_frames"),
	GEM_STAT_TITLE(TX256CNT, "tx_256_511_byte_frames"),
	GEM_STAT_TITLE(TX512CNT, "tx_512_1023_byte_frames"),
	GEM_STAT_TITLE(TX1024CNT, "tx_1024_1518_byte_frames"),
	GEM_STAT_TITLE(TX1519CNT, "tx_greater_than_1518_byte_frames"),
	GEM_STAT_TITLE_BITS(TXURUNCNT, "tx_underrun",
			    GEM_BIT(NDS_TXERR)|GEM_BIT(NDS_TXFIFOERR)),
	GEM_STAT_TITLE_BITS(SNGLCOLLCNT, "tx_single_collision_frames",
			    GEM_BIT(NDS_TXERR)|GEM_BIT(NDS_COLLISIONS)),
	GEM_STAT_TITLE_BITS(MULTICOLLCNT, "tx_multiple_collision_frames",
			    GEM_BIT(NDS_TXERR)|GEM_BIT(NDS_COLLISIONS)),
	GEM_STAT_TITLE_BITS(EXCESSCOLLCNT, "tx_excessive_collisions",
			    GEM_BIT(NDS_TXERR)|
			    GEM_BIT(NDS_TXABORTEDERR)|
			    GEM_BIT(NDS_COLLISIONS)),
	GEM_STAT_TITLE_BITS(LATECOLLCNT, "tx_late_collisions",
			    GEM_BIT(NDS_TXERR)|GEM_BIT(NDS_COLLISIONS)),
	GEM_STAT_TITLE(TXDEFERCNT, "tx_deferred_frames"),
	GEM_STAT_TITLE_BITS(TXCSENSECNT, "tx_carrier_sense_errors",
			    GEM_BIT(NDS_TXERR)|GEM_BIT(NDS_COLLISIONS)),
	GEM_STAT_TITLE(OCTRXL, "rx_octets"), /* OCTRXH combined with OCTRXL */
	GEM_STAT_TITLE(RXCNT, "rx_frames"),
	GEM_STAT_TITLE(RXBROADCNT, "rx_broadcast_frames"),
	GEM_STAT_TITLE(RXMULTICNT, "rx_multicast_frames"),
	GEM_STAT_TITLE(RXPAUSECNT, "rx_pause_frames"),
	GEM_STAT_TITLE(RX64CNT, "rx_64_byte_frames"),
	GEM_STAT_TITLE(RX65CNT, "rx_65_127_byte_frames"),
	GEM_STAT_TITLE(RX128CNT, "rx_128_255_byte_frames"),
	GEM_STAT_TITLE(RX256CNT, "rx_256_511_byte_frames"),
	GEM_STAT_TITLE(RX512CNT, "rx_512_1023_byte_frames"),
	GEM_STAT_TITLE(RX1024CNT, "rx_1024_1518_byte_frames"),
	GEM_STAT_TITLE(RX1519CNT, "rx_greater_than_1518_byte_frames"),
	GEM_STAT_TITLE_BITS(RXUNDRCNT, "rx_undersized_frames",
			    GEM_BIT(NDS_RXERR)|GEM_BIT(NDS_RXLENERR)),
	GEM_STAT_TITLE_BITS(RXOVRCNT, "rx_oversize_frames",
			    GEM_BIT(NDS_RXERR)|GEM_BIT(NDS_RXLENERR)),
	GEM_STAT_TITLE_BITS(RXJABCNT, "rx_jabbers",
			    GEM_BIT(NDS_RXERR)|GEM_BIT(NDS_RXLENERR)),
	GEM_STAT_TITLE_BITS(RXFCSCNT, "rx_frame_check_sequence_errors",
			    GEM_BIT(NDS_RXERR)|GEM_BIT(NDS_RXCRCERR)),
	GEM_STAT_TITLE_BITS(RXLENGTHCNT, "rx_length_field_frame_errors",
			    GEM_BIT(NDS_RXERR)),
	GEM_STAT_TITLE_BITS(RXSYMBCNT, "rx_symbol_errors",
			    GEM_BIT(NDS_RXERR)|GEM_BIT(NDS_RXFRAMEERR)),
	GEM_STAT_TITLE_BITS(RXALIGNCNT, "rx_alignment_errors",
			    GEM_BIT(NDS_RXERR)|GEM_BIT(NDS_RXOVERERR)),
	GEM_STAT_TITLE_BITS(RXRESERRCNT, "rx_resource_errors",
			    GEM_BIT(NDS_RXERR)|GEM_BIT(NDS_RXOVERERR)),
	GEM_STAT_TITLE_BITS(RXORCNT, "rx_overruns",
			    GEM_BIT(NDS_RXERR)|GEM_BIT(NDS_RXFIFOERR)),
	GEM_STAT_TITLE_BITS(RXIPCCNT, "rx_ip_header_checksum_errors",
			    GEM_BIT(NDS_RXERR)),
	GEM_STAT_TITLE_BITS(RXTCPCCNT, "rx_tcp_checksum_errors",
			    GEM_BIT(NDS_RXERR)),
	GEM_STAT_TITLE_BITS(RXUDPCCNT, "rx_udp_checksum_errors",
			    GEM_BIT(NDS_RXERR)),
};

#define GEM_STATS_LEN ARRAY_SIZE(gem_statistics)

#define QUEUE_STAT_TITLE(title) {	\
	.stat_string = title,			\
}

/* per queue statistics, each should be unsigned long type */
struct queue_stats {
	union {
		unsigned long first;
		unsigned long rx_packets;
	};
	unsigned long rx_bytes;
	unsigned long rx_dropped;
	unsigned long tx_packets;
	unsigned long tx_bytes;
	unsigned long tx_dropped;
};

static const struct gem_statistic queue_statistics[] = {
		QUEUE_STAT_TITLE("rx_packets"),
		QUEUE_STAT_TITLE("rx_bytes"),
		QUEUE_STAT_TITLE("rx_dropped"),
		QUEUE_STAT_TITLE("tx_packets"),
		QUEUE_STAT_TITLE("tx_bytes"),
		QUEUE_STAT_TITLE("tx_dropped"),
};

#define QUEUE_STATS_LEN ARRAY_SIZE(queue_statistics)

struct macb;
struct macb_queue;

struct macb_or_gem_ops {
	int	(*mog_alloc_rx_buffers)(struct macb *bp);
	void	(*mog_free_rx_buffers)(struct macb *bp);
	void	(*mog_init_rings)(struct macb *bp);
	int	(*mog_rx)(struct macb_queue *queue, int budget);
};

/* MACB-PTP interface: adapt to platform needs. */
struct macb_ptp_info {
	void (*ptp_init)(struct net_device *ndev);
	void (*ptp_remove)(struct net_device *ndev);
	s32 (*get_ptp_max_adj)(void);
	unsigned int (*get_tsu_rate)(struct macb *bp);
	int (*get_ts_info)(struct net_device *dev,
			   struct ethtool_ts_info *info);
	int (*get_hwtst)(struct net_device *netdev,
			 struct ifreq *ifr);
	int (*set_hwtst)(struct net_device *netdev,
			 struct ifreq *ifr, int cmd);
};

struct macb_pm_data {
	u32 scrt2;
	u32 usrio;
};

struct macb_config {
	u32			caps;
	unsigned int		dma_burst_length;
	int	(*clk_init)(struct platform_device *pdev, struct clk **pclk,
			    struct clk **hclk, struct clk **tx_clk,
			    struct clk **rx_clk, struct clk **tsu_clk);
	int	(*init)(struct platform_device *pdev);
	int	jumbo_max_len;
};

struct tsu_incr {
	u32 sub_ns;
	u32 ns;
};

struct macb_queue {
	struct macb		*bp;
	int			irq;

	unsigned int		ISR;
	unsigned int		IER;
	unsigned int		IDR;
	unsigned int		IMR;
	unsigned int		TBQP;
	unsigned int		TBQPH;
	unsigned int		RBQS;
	unsigned int		RBQP;
	unsigned int		RBQPH;

	unsigned int		tx_head, tx_tail;
	struct macb_dma_desc	*tx_ring;
	struct macb_tx_skb	*tx_skb;
	dma_addr_t		tx_ring_dma;
	struct work_struct	tx_error_task;

	dma_addr_t		rx_ring_dma;
	dma_addr_t		rx_buffers_dma;
	unsigned int		rx_tail;
	unsigned int		rx_prepared_head;
	struct macb_dma_desc	*rx_ring;
	struct sk_buff		**rx_skbuff;
	void			*rx_buffers;
	struct napi_struct	napi;
	struct queue_stats stats;

#ifdef CONFIG_MACB_USE_HWSTAMP
	struct work_struct	tx_ts_task;
	unsigned int		tx_ts_head, tx_ts_tail;
	struct gem_tx_ts	tx_timestamps[PTP_TS_BUFFER_SIZE];
#endif
};

struct ethtool_rx_fs_item {
	struct ethtool_rx_flow_spec fs;
	struct list_head list;
};

struct ethtool_rx_fs_list {
	struct list_head list;
	unsigned int count;
};

struct macb {
	void __iomem		*regs;
	bool			native_io;

	/* hardware IO accessors */
	u32	(*macb_reg_readl)(struct macb *bp, int offset);
	void	(*macb_reg_writel)(struct macb *bp, int offset, u32 value);

	size_t			rx_buffer_size;

	unsigned int		rx_ring_size;
	unsigned int		tx_ring_size;

	unsigned int		num_queues;
	unsigned int		queue_mask;
	struct macb_queue	queues[MACB_MAX_QUEUES];

	spinlock_t		lock;
	struct platform_device	*pdev;
	struct clk		*pclk;
	struct clk		*hclk;
	struct clk		*tx_clk;
	struct clk		*rx_clk;
	struct clk		*tsu_clk;
	struct net_device	*dev;
	union {
		struct macb_stats	macb;
		struct gem_stats	gem;
	}			hw_stats;

	struct macb_or_gem_ops	macbgem_ops;

	struct mii_bus		*mii_bus;
	struct device_node	*phy_node;
	int 			link;
	int 			speed;
	int 			duplex;

	u32			caps;
	unsigned int		dma_burst_length;

	phy_interface_t		phy_interface;

	/* AT91RM9200 transmit */
	struct sk_buff *skb;			/* holds skb until xmit interrupt completes */
	dma_addr_t skb_physaddr;		/* phys addr from pci_map_single */
	int skb_length;				/* saved skb length for pci_unmap_single */
	unsigned int		max_tx_length;

	u64			ethtool_stats[GEM_STATS_LEN + QUEUE_STATS_LEN * MACB_MAX_QUEUES];

	unsigned int		rx_frm_len_mask;
	unsigned int		jumbo_max_len;

	u32			wol;

	struct macb_ptp_info	*ptp_info;	/* macb-ptp interface */
#ifdef MACB_EXT_DESC
	uint8_t hw_dma_cap;
#endif
	spinlock_t tsu_clk_lock; /* gem tsu clock locking */
	unsigned int tsu_rate;
	struct ptp_clock *ptp_clock;
	struct ptp_clock_info ptp_clock_info;
	struct tsu_incr tsu_incr;
	struct hwtstamp_config tstamp_config;

	/* RX queue filer rule set*/
	struct ethtool_rx_fs_list rx_fs_list;
	spinlock_t rx_fs_lock;
	unsigned int max_tuples;

	struct tasklet_struct	hresp_err_tasklet;

	int	rx_bd_rd_prefetch;
	int	tx_bd_rd_prefetch;

	u32	rx_intr_mask;
<<<<<<< HEAD
=======

	struct macb_pm_data pm_data;
>>>>>>> 0ecfebd2
};

#ifdef CONFIG_MACB_USE_HWSTAMP
#define GEM_TSEC_SIZE  (GEM_TSH_SIZE + GEM_TSL_SIZE)
#define TSU_SEC_MAX_VAL (((u64)1 << GEM_TSEC_SIZE) - 1)
#define TSU_NSEC_MAX_VAL ((1 << GEM_TN_SIZE) - 1)

enum macb_bd_control {
	TSTAMP_DISABLED,
	TSTAMP_FRAME_PTP_EVENT_ONLY,
	TSTAMP_ALL_PTP_FRAMES,
	TSTAMP_ALL_FRAMES,
};

void gem_ptp_init(struct net_device *ndev);
void gem_ptp_remove(struct net_device *ndev);
int gem_ptp_txstamp(struct macb_queue *queue, struct sk_buff *skb, struct macb_dma_desc *des);
void gem_ptp_rxstamp(struct macb *bp, struct sk_buff *skb, struct macb_dma_desc *desc);
static inline int gem_ptp_do_txstamp(struct macb_queue *queue, struct sk_buff *skb, struct macb_dma_desc *desc)
{
	if (queue->bp->tstamp_config.tx_type == TSTAMP_DISABLED)
		return -ENOTSUPP;

	return gem_ptp_txstamp(queue, skb, desc);
}

static inline void gem_ptp_do_rxstamp(struct macb *bp, struct sk_buff *skb, struct macb_dma_desc *desc)
{
	if (bp->tstamp_config.rx_filter == TSTAMP_DISABLED)
		return;

	gem_ptp_rxstamp(bp, skb, desc);
}
int gem_get_hwtst(struct net_device *dev, struct ifreq *rq);
int gem_set_hwtst(struct net_device *dev, struct ifreq *ifr, int cmd);
#else
static inline void gem_ptp_init(struct net_device *ndev) { }
static inline void gem_ptp_remove(struct net_device *ndev) { }

static inline int gem_ptp_do_txstamp(struct macb_queue *queue, struct sk_buff *skb, struct macb_dma_desc *desc)
{
	return -1;
}

static inline void gem_ptp_do_rxstamp(struct macb *bp, struct sk_buff *skb, struct macb_dma_desc *desc) { }
#endif

static inline bool macb_is_gem(struct macb *bp)
{
	return !!(bp->caps & MACB_CAPS_MACB_IS_GEM);
}

static inline bool gem_has_ptp(struct macb *bp)
{
	return !!(bp->caps & MACB_CAPS_GEM_HAS_PTP);
}

#endif /* _MACB_H */<|MERGE_RESOLUTION|>--- conflicted
+++ resolved
@@ -1222,11 +1222,8 @@
 	int	tx_bd_rd_prefetch;
 
 	u32	rx_intr_mask;
-<<<<<<< HEAD
-=======
 
 	struct macb_pm_data pm_data;
->>>>>>> 0ecfebd2
 };
 
 #ifdef CONFIG_MACB_USE_HWSTAMP
