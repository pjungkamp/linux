--- conflicted
+++ resolved
@@ -95,10 +95,7 @@
 	pgmap->kill(pgmap->ref);
 	for_each_device_pfn(pfn, pgmap)
 		put_page(pfn_to_page(pfn));
-<<<<<<< HEAD
-=======
 	pgmap->cleanup(pgmap->ref);
->>>>>>> 0ecfebd2
 
 	/* pages are dead and unused, undo the arch mapping */
 	align_start = res->start & ~(SECTION_SIZE - 1);
@@ -137,13 +134,8 @@
  * 2/ The altmap field may optionally be initialized, in which case altmap_valid
  *    must be set to true
  *
-<<<<<<< HEAD
- * 3/ pgmap->ref must be 'live' on entry and will be killed at
- *    devm_memremap_pages_release() time, or if this routine fails.
-=======
  * 3/ pgmap->ref must be 'live' on entry and will be killed and reaped
  *    at devm_memremap_pages_release() time, or if this routine fails.
->>>>>>> 0ecfebd2
  *
  * 4/ res is expected to be a host memory range that could feasibly be
  *    treated as a "System RAM" range, i.e. not a device mmio range, but
@@ -165,15 +157,10 @@
 	pgprot_t pgprot = PAGE_KERNEL;
 	int error, nid, is_ram;
 
-<<<<<<< HEAD
-	if (!pgmap->ref || !pgmap->kill)
-		return ERR_PTR(-EINVAL);
-=======
 	if (!pgmap->ref || !pgmap->kill || !pgmap->cleanup) {
 		WARN(1, "Missing reference count teardown definition\n");
 		return ERR_PTR(-EINVAL);
 	}
->>>>>>> 0ecfebd2
 
 	align_start = res->start & ~(SECTION_SIZE - 1);
 	align_size = ALIGN(res->start + resource_size(res), SECTION_SIZE)
@@ -237,11 +224,7 @@
 	 */
 	if (pgmap->type == MEMORY_DEVICE_PRIVATE) {
 		error = add_pages(nid, align_start >> PAGE_SHIFT,
-<<<<<<< HEAD
-				align_size >> PAGE_SHIFT, NULL, false);
-=======
 				align_size >> PAGE_SHIFT, &restrictions);
->>>>>>> 0ecfebd2
 	} else {
 		error = kasan_add_zero_shadow(__va(align_start), align_size);
 		if (error) {
@@ -249,13 +232,8 @@
 			goto err_kasan;
 		}
 
-<<<<<<< HEAD
-		error = arch_add_memory(nid, align_start, align_size, altmap,
-				false);
-=======
 		error = arch_add_memory(nid, align_start, align_size,
 					&restrictions);
->>>>>>> 0ecfebd2
 	}
 
 	if (!error) {
@@ -294,23 +272,17 @@
 	pgmap_array_delete(res);
  err_array:
 	pgmap->kill(pgmap->ref);
-<<<<<<< HEAD
+	pgmap->cleanup(pgmap->ref);
+
 	return ERR_PTR(error);
 }
 EXPORT_SYMBOL_GPL(devm_memremap_pages);
-=======
-	pgmap->cleanup(pgmap->ref);
-
-	return ERR_PTR(error);
-}
-EXPORT_SYMBOL_GPL(devm_memremap_pages);
 
 void devm_memunmap_pages(struct device *dev, struct dev_pagemap *pgmap)
 {
 	devm_release_action(dev, devm_memremap_pages_release, pgmap);
 }
 EXPORT_SYMBOL_GPL(devm_memunmap_pages);
->>>>>>> 0ecfebd2
 
 unsigned long vmem_altmap_offset(struct vmem_altmap *altmap)
 {
