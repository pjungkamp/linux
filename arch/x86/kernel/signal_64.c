--- conflicted
+++ resolved
@@ -96,17 +96,8 @@
 	regs->flags = (regs->flags & ~FIX_EFLAGS) | (tmpflags & FIX_EFLAGS);
 	regs->orig_ax = -1;		/* disable syscall checks */
 
-<<<<<<< HEAD
-	{
-		void __user *buf;
-
-		err |= __get_user(buf, &sc->fpstate);
-		err |= restore_i387_xstate(buf);
-	}
-=======
 	err |= __get_user(buf, &sc->fpstate);
 	err |= restore_i387_xstate(buf);
->>>>>>> 1389ac4b
 
 	err |= __get_user(*pax, &sc->ax);
 	return err;
@@ -289,8 +280,6 @@
 /*
  * OK, we're invoking a handler
  */
-<<<<<<< HEAD
-=======
 static int signr_convert(int sig)
 {
 	return sig;
@@ -302,24 +291,10 @@
 #define is_ia32	0
 #endif
 
->>>>>>> 1389ac4b
 static int
 setup_rt_frame(int sig, struct k_sigaction *ka, siginfo_t *info,
 	       sigset_t *set, struct pt_regs *regs)
 {
-<<<<<<< HEAD
-	int ret;
-
-#ifdef CONFIG_IA32_EMULATION
-	if (test_thread_flag(TIF_IA32)) {
-		if (ka->sa.sa_flags & SA_SIGINFO)
-			ret = ia32_setup_rt_frame(sig, ka, info, set, regs);
-		else
-			ret = ia32_setup_frame(sig, ka, set, regs);
-	} else
-#endif
-	ret = __setup_rt_frame(sig, ka, info, set, regs);
-=======
 	int usig = signr_convert(sig);
 	int ret;
 
@@ -331,7 +306,6 @@
 			ret = ia32_setup_frame(usig, ka, set, regs);
 	} else
 		ret = __setup_rt_frame(sig, ka, info, set, regs);
->>>>>>> 1389ac4b
 
 	if (ret) {
 		force_sigsegv(sig, current);
@@ -382,20 +356,14 @@
 	if (ret)
 		return ret;
 
-<<<<<<< HEAD
-=======
 #ifdef CONFIG_X86_64
->>>>>>> 1389ac4b
 	/*
 	 * This has nothing to do with segment registers,
 	 * despite the name.  This magic affects uaccess.h
 	 * macros' behavior.  Reset it to the normal setting.
 	 */
 	set_fs(USER_DS);
-<<<<<<< HEAD
-=======
 #endif
->>>>>>> 1389ac4b
 
 	/*
 	 * Clear the direction flag as per the ABI for function entry.
