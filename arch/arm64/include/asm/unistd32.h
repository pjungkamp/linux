--- conflicted
+++ resolved
@@ -879,13 +879,10 @@
 __SYSCALL(__NR_pidfd_open, sys_pidfd_open)
 #define __NR_clone3 435
 __SYSCALL(__NR_clone3, sys_clone3)
-<<<<<<< HEAD
 #define __NR_openat2 437
 __SYSCALL(__NR_openat2, sys_openat2)
-=======
 #define __NR_pidfd_getfd 438
 __SYSCALL(__NR_pidfd_getfd, sys_pidfd_getfd)
->>>>>>> 8d19f1c8
 
 /*
  * Please add new compat syscalls above this comment and update
