// SPDX-License-Identifier: GPL-2.0-only
/*
 * Copyright (C) 2015 Linaro Ltd.
 * Author: Shannon Zhao <shannon.zhao@linaro.org>
 */

#include <linux/cpu.h>
#include <linux/kvm.h>
#include <linux/kvm_host.h>
#include <linux/list.h>
#include <linux/perf_event.h>
#include <linux/perf/arm_pmu.h>
#include <linux/uaccess.h>
#include <asm/kvm_emulate.h>
#include <kvm/arm_pmu.h>
#include <kvm/arm_vgic.h>

#define PERF_ATTR_CFG1_COUNTER_64BIT	BIT(0)

DEFINE_STATIC_KEY_FALSE(kvm_arm_pmu_available);

static LIST_HEAD(arm_pmus);
static DEFINE_MUTEX(arm_pmus_lock);

static void kvm_pmu_create_perf_event(struct kvm_pmc *pmc);
static void kvm_pmu_release_perf_event(struct kvm_pmc *pmc);

static struct kvm_vcpu *kvm_pmc_to_vcpu(const struct kvm_pmc *pmc)
{
	return container_of(pmc, struct kvm_vcpu, arch.pmu.pmc[pmc->idx]);
}

static struct kvm_pmc *kvm_vcpu_idx_to_pmc(struct kvm_vcpu *vcpu, int cnt_idx)
{
	return &vcpu->arch.pmu.pmc[cnt_idx];
}

static u32 kvm_pmu_event_mask(struct kvm *kvm)
{
	unsigned int pmuver;

	pmuver = kvm->arch.arm_pmu->pmuver;

	switch (pmuver) {
	case ID_AA64DFR0_EL1_PMUVer_IMP:
		return GENMASK(9, 0);
	case ID_AA64DFR0_EL1_PMUVer_V3P1:
	case ID_AA64DFR0_EL1_PMUVer_V3P4:
	case ID_AA64DFR0_EL1_PMUVer_V3P5:
	case ID_AA64DFR0_EL1_PMUVer_V3P7:
		return GENMASK(15, 0);
	default:		/* Shouldn't be here, just for sanity */
		WARN_ONCE(1, "Unknown PMU version %d\n", pmuver);
		return 0;
	}
}

/**
 * kvm_pmc_is_64bit - determine if counter is 64bit
 * @pmc: counter context
 */
static bool kvm_pmc_is_64bit(struct kvm_pmc *pmc)
{
	return (pmc->idx == ARMV8_PMU_CYCLE_IDX ||
		kvm_pmu_is_3p5(kvm_pmc_to_vcpu(pmc)));
}

static bool kvm_pmc_has_64bit_overflow(struct kvm_pmc *pmc)
{
	u64 val = __vcpu_sys_reg(kvm_pmc_to_vcpu(pmc), PMCR_EL0);

	return (pmc->idx < ARMV8_PMU_CYCLE_IDX && (val & ARMV8_PMU_PMCR_LP)) ||
	       (pmc->idx == ARMV8_PMU_CYCLE_IDX && (val & ARMV8_PMU_PMCR_LC));
}

static bool kvm_pmu_counter_can_chain(struct kvm_pmc *pmc)
{
	return (!(pmc->idx & 1) && (pmc->idx + 1) < ARMV8_PMU_CYCLE_IDX &&
		!kvm_pmc_has_64bit_overflow(pmc));
}

static u32 counter_index_to_reg(u64 idx)
{
	return (idx == ARMV8_PMU_CYCLE_IDX) ? PMCCNTR_EL0 : PMEVCNTR0_EL0 + idx;
}

static u32 counter_index_to_evtreg(u64 idx)
{
	return (idx == ARMV8_PMU_CYCLE_IDX) ? PMCCFILTR_EL0 : PMEVTYPER0_EL0 + idx;
}

static u64 kvm_pmu_get_pmc_value(struct kvm_pmc *pmc)
{
	struct kvm_vcpu *vcpu = kvm_pmc_to_vcpu(pmc);
	u64 counter, reg, enabled, running;

	reg = counter_index_to_reg(pmc->idx);
	counter = __vcpu_sys_reg(vcpu, reg);

	/*
	 * The real counter value is equal to the value of counter register plus
	 * the value perf event counts.
	 */
	if (pmc->perf_event)
		counter += perf_event_read_value(pmc->perf_event, &enabled,
						 &running);

	if (!kvm_pmc_is_64bit(pmc))
		counter = lower_32_bits(counter);

	return counter;
}

/**
 * kvm_pmu_get_counter_value - get PMU counter value
 * @vcpu: The vcpu pointer
 * @select_idx: The counter index
 */
u64 kvm_pmu_get_counter_value(struct kvm_vcpu *vcpu, u64 select_idx)
{
	if (!kvm_vcpu_has_pmu(vcpu))
		return 0;

	return kvm_pmu_get_pmc_value(kvm_vcpu_idx_to_pmc(vcpu, select_idx));
}

static void kvm_pmu_set_pmc_value(struct kvm_pmc *pmc, u64 val, bool force)
{
	struct kvm_vcpu *vcpu = kvm_pmc_to_vcpu(pmc);
	u64 reg;

	kvm_pmu_release_perf_event(pmc);

	reg = counter_index_to_reg(pmc->idx);

	if (vcpu_mode_is_32bit(vcpu) && pmc->idx != ARMV8_PMU_CYCLE_IDX &&
	    !force) {
		/*
		 * Even with PMUv3p5, AArch32 cannot write to the top
		 * 32bit of the counters. The only possible course of
		 * action is to use PMCR.P, which will reset them to
		 * 0 (the only use of the 'force' parameter).
		 */
		val  = __vcpu_sys_reg(vcpu, reg) & GENMASK(63, 32);
		val |= lower_32_bits(val);
	}

	__vcpu_sys_reg(vcpu, reg) = val;

	/* Recreate the perf event to reflect the updated sample_period */
	kvm_pmu_create_perf_event(pmc);
}

/**
 * kvm_pmu_set_counter_value - set PMU counter value
 * @vcpu: The vcpu pointer
 * @select_idx: The counter index
 * @val: The counter value
 */
void kvm_pmu_set_counter_value(struct kvm_vcpu *vcpu, u64 select_idx, u64 val)
{
	if (!kvm_vcpu_has_pmu(vcpu))
		return;

	kvm_pmu_set_pmc_value(kvm_vcpu_idx_to_pmc(vcpu, select_idx), val, false);
}

/**
 * kvm_pmu_release_perf_event - remove the perf event
 * @pmc: The PMU counter pointer
 */
static void kvm_pmu_release_perf_event(struct kvm_pmc *pmc)
{
	if (pmc->perf_event) {
		perf_event_disable(pmc->perf_event);
		perf_event_release_kernel(pmc->perf_event);
		pmc->perf_event = NULL;
	}
}

/**
 * kvm_pmu_stop_counter - stop PMU counter
 * @pmc: The PMU counter pointer
 *
 * If this counter has been configured to monitor some event, release it here.
 */
static void kvm_pmu_stop_counter(struct kvm_pmc *pmc)
{
	struct kvm_vcpu *vcpu = kvm_pmc_to_vcpu(pmc);
	u64 reg, val;

	if (!pmc->perf_event)
		return;

	val = kvm_pmu_get_pmc_value(pmc);

	reg = counter_index_to_reg(pmc->idx);

	__vcpu_sys_reg(vcpu, reg) = val;

	kvm_pmu_release_perf_event(pmc);
}

/**
 * kvm_pmu_vcpu_init - assign pmu counter idx for cpu
 * @vcpu: The vcpu pointer
 *
 */
void kvm_pmu_vcpu_init(struct kvm_vcpu *vcpu)
{
	int i;
	struct kvm_pmu *pmu = &vcpu->arch.pmu;

	for (i = 0; i < ARMV8_PMU_MAX_COUNTERS; i++)
		pmu->pmc[i].idx = i;
}

/**
 * kvm_pmu_vcpu_reset - reset pmu state for cpu
 * @vcpu: The vcpu pointer
 *
 */
void kvm_pmu_vcpu_reset(struct kvm_vcpu *vcpu)
{
	unsigned long mask = kvm_pmu_valid_counter_mask(vcpu);
	int i;

	for_each_set_bit(i, &mask, 32)
		kvm_pmu_stop_counter(kvm_vcpu_idx_to_pmc(vcpu, i));
}

/**
 * kvm_pmu_vcpu_destroy - free perf event of PMU for cpu
 * @vcpu: The vcpu pointer
 *
 */
void kvm_pmu_vcpu_destroy(struct kvm_vcpu *vcpu)
{
	int i;

	for (i = 0; i < ARMV8_PMU_MAX_COUNTERS; i++)
		kvm_pmu_release_perf_event(kvm_vcpu_idx_to_pmc(vcpu, i));
	irq_work_sync(&vcpu->arch.pmu.overflow_work);
}

u64 kvm_pmu_valid_counter_mask(struct kvm_vcpu *vcpu)
{
	u64 val = __vcpu_sys_reg(vcpu, PMCR_EL0) >> ARMV8_PMU_PMCR_N_SHIFT;

	val &= ARMV8_PMU_PMCR_N_MASK;
	if (val == 0)
		return BIT(ARMV8_PMU_CYCLE_IDX);
	else
		return GENMASK(val - 1, 0) | BIT(ARMV8_PMU_CYCLE_IDX);
}

/**
 * kvm_pmu_enable_counter_mask - enable selected PMU counters
 * @vcpu: The vcpu pointer
 * @val: the value guest writes to PMCNTENSET register
 *
 * Call perf_event_enable to start counting the perf event
 */
void kvm_pmu_enable_counter_mask(struct kvm_vcpu *vcpu, u64 val)
{
	int i;
	if (!kvm_vcpu_has_pmu(vcpu))
		return;

	if (!(__vcpu_sys_reg(vcpu, PMCR_EL0) & ARMV8_PMU_PMCR_E) || !val)
		return;

	for (i = 0; i < ARMV8_PMU_MAX_COUNTERS; i++) {
		struct kvm_pmc *pmc;

		if (!(val & BIT(i)))
			continue;

		pmc = kvm_vcpu_idx_to_pmc(vcpu, i);

		if (!pmc->perf_event) {
			kvm_pmu_create_perf_event(pmc);
		} else {
			perf_event_enable(pmc->perf_event);
			if (pmc->perf_event->state != PERF_EVENT_STATE_ACTIVE)
				kvm_debug("fail to enable perf event\n");
		}
	}
}

/**
 * kvm_pmu_disable_counter_mask - disable selected PMU counters
 * @vcpu: The vcpu pointer
 * @val: the value guest writes to PMCNTENCLR register
 *
 * Call perf_event_disable to stop counting the perf event
 */
void kvm_pmu_disable_counter_mask(struct kvm_vcpu *vcpu, u64 val)
{
	int i;

	if (!kvm_vcpu_has_pmu(vcpu) || !val)
		return;

	for (i = 0; i < ARMV8_PMU_MAX_COUNTERS; i++) {
		struct kvm_pmc *pmc;

		if (!(val & BIT(i)))
			continue;

		pmc = kvm_vcpu_idx_to_pmc(vcpu, i);

		if (pmc->perf_event)
			perf_event_disable(pmc->perf_event);
	}
}

static u64 kvm_pmu_overflow_status(struct kvm_vcpu *vcpu)
{
	u64 reg = 0;

	if ((__vcpu_sys_reg(vcpu, PMCR_EL0) & ARMV8_PMU_PMCR_E)) {
		reg = __vcpu_sys_reg(vcpu, PMOVSSET_EL0);
		reg &= __vcpu_sys_reg(vcpu, PMCNTENSET_EL0);
		reg &= __vcpu_sys_reg(vcpu, PMINTENSET_EL1);
	}

	return reg;
}

static void kvm_pmu_update_state(struct kvm_vcpu *vcpu)
{
	struct kvm_pmu *pmu = &vcpu->arch.pmu;
	bool overflow;

	if (!kvm_vcpu_has_pmu(vcpu))
		return;

	overflow = !!kvm_pmu_overflow_status(vcpu);
	if (pmu->irq_level == overflow)
		return;

	pmu->irq_level = overflow;

	if (likely(irqchip_in_kernel(vcpu->kvm))) {
		int ret = kvm_vgic_inject_irq(vcpu->kvm, vcpu->vcpu_id,
					      pmu->irq_num, overflow, pmu);
		WARN_ON(ret);
	}
}

bool kvm_pmu_should_notify_user(struct kvm_vcpu *vcpu)
{
	struct kvm_pmu *pmu = &vcpu->arch.pmu;
	struct kvm_sync_regs *sregs = &vcpu->run->s.regs;
	bool run_level = sregs->device_irq_level & KVM_ARM_DEV_PMU;

	if (likely(irqchip_in_kernel(vcpu->kvm)))
		return false;

	return pmu->irq_level != run_level;
}

/*
 * Reflect the PMU overflow interrupt output level into the kvm_run structure
 */
void kvm_pmu_update_run(struct kvm_vcpu *vcpu)
{
	struct kvm_sync_regs *regs = &vcpu->run->s.regs;

	/* Populate the timer bitmap for user space */
	regs->device_irq_level &= ~KVM_ARM_DEV_PMU;
	if (vcpu->arch.pmu.irq_level)
		regs->device_irq_level |= KVM_ARM_DEV_PMU;
}

/**
 * kvm_pmu_flush_hwstate - flush pmu state to cpu
 * @vcpu: The vcpu pointer
 *
 * Check if the PMU has overflowed while we were running in the host, and inject
 * an interrupt if that was the case.
 */
void kvm_pmu_flush_hwstate(struct kvm_vcpu *vcpu)
{
	kvm_pmu_update_state(vcpu);
}

/**
 * kvm_pmu_sync_hwstate - sync pmu state from cpu
 * @vcpu: The vcpu pointer
 *
 * Check if the PMU has overflowed while we were running in the guest, and
 * inject an interrupt if that was the case.
 */
void kvm_pmu_sync_hwstate(struct kvm_vcpu *vcpu)
{
	kvm_pmu_update_state(vcpu);
}

/**
 * When perf interrupt is an NMI, we cannot safely notify the vcpu corresponding
 * to the event.
 * This is why we need a callback to do it once outside of the NMI context.
 */
static void kvm_pmu_perf_overflow_notify_vcpu(struct irq_work *work)
{
	struct kvm_vcpu *vcpu;

	vcpu = container_of(work, struct kvm_vcpu, arch.pmu.overflow_work);
	kvm_vcpu_kick(vcpu);
}

/*
 * Perform an increment on any of the counters described in @mask,
 * generating the overflow if required, and propagate it as a chained
 * event if possible.
 */
static void kvm_pmu_counter_increment(struct kvm_vcpu *vcpu,
				      unsigned long mask, u32 event)
{
	int i;

	if (!(__vcpu_sys_reg(vcpu, PMCR_EL0) & ARMV8_PMU_PMCR_E))
		return;

	/* Weed out disabled counters */
	mask &= __vcpu_sys_reg(vcpu, PMCNTENSET_EL0);

	for_each_set_bit(i, &mask, ARMV8_PMU_CYCLE_IDX) {
		struct kvm_pmc *pmc = kvm_vcpu_idx_to_pmc(vcpu, i);
		u64 type, reg;

		/* Filter on event type */
		type = __vcpu_sys_reg(vcpu, counter_index_to_evtreg(i));
		type &= kvm_pmu_event_mask(vcpu->kvm);
		if (type != event)
			continue;

		/* Increment this counter */
		reg = __vcpu_sys_reg(vcpu, counter_index_to_reg(i)) + 1;
		if (!kvm_pmc_is_64bit(pmc))
			reg = lower_32_bits(reg);
		__vcpu_sys_reg(vcpu, counter_index_to_reg(i)) = reg;

		/* No overflow? move on */
		if (kvm_pmc_has_64bit_overflow(pmc) ? reg : lower_32_bits(reg))
			continue;

		/* Mark overflow */
		__vcpu_sys_reg(vcpu, PMOVSSET_EL0) |= BIT(i);

		if (kvm_pmu_counter_can_chain(pmc))
			kvm_pmu_counter_increment(vcpu, BIT(i + 1),
						  ARMV8_PMUV3_PERFCTR_CHAIN);
	}
}

/* Compute the sample period for a given counter value */
static u64 compute_period(struct kvm_pmc *pmc, u64 counter)
{
	u64 val;

	if (kvm_pmc_is_64bit(pmc) && kvm_pmc_has_64bit_overflow(pmc))
		val = (-counter) & GENMASK(63, 0);
	else
		val = (-counter) & GENMASK(31, 0);

	return val;
}

/**
 * When the perf event overflows, set the overflow status and inform the vcpu.
 */
static void kvm_pmu_perf_overflow(struct perf_event *perf_event,
				  struct perf_sample_data *data,
				  struct pt_regs *regs)
{
	struct kvm_pmc *pmc = perf_event->overflow_handler_context;
	struct arm_pmu *cpu_pmu = to_arm_pmu(perf_event->pmu);
	struct kvm_vcpu *vcpu = kvm_pmc_to_vcpu(pmc);
	int idx = pmc->idx;
	u64 period;

	cpu_pmu->pmu.stop(perf_event, PERF_EF_UPDATE);

	/*
	 * Reset the sample period to the architectural limit,
	 * i.e. the point where the counter overflows.
	 */
	period = compute_period(pmc, local64_read(&perf_event->count));

	local64_set(&perf_event->hw.period_left, 0);
	perf_event->attr.sample_period = period;
	perf_event->hw.sample_period = period;

	__vcpu_sys_reg(vcpu, PMOVSSET_EL0) |= BIT(idx);

	if (kvm_pmu_counter_can_chain(pmc))
		kvm_pmu_counter_increment(vcpu, BIT(idx + 1),
					  ARMV8_PMUV3_PERFCTR_CHAIN);

	if (kvm_pmu_overflow_status(vcpu)) {
		kvm_make_request(KVM_REQ_IRQ_PENDING, vcpu);

		if (!in_nmi())
			kvm_vcpu_kick(vcpu);
		else
			irq_work_queue(&vcpu->arch.pmu.overflow_work);
	}

	cpu_pmu->pmu.start(perf_event, PERF_EF_RELOAD);
}

/**
 * kvm_pmu_software_increment - do software increment
 * @vcpu: The vcpu pointer
 * @val: the value guest writes to PMSWINC register
 */
void kvm_pmu_software_increment(struct kvm_vcpu *vcpu, u64 val)
{
	kvm_pmu_counter_increment(vcpu, val, ARMV8_PMUV3_PERFCTR_SW_INCR);
}

/**
 * kvm_pmu_handle_pmcr - handle PMCR register
 * @vcpu: The vcpu pointer
 * @val: the value guest writes to PMCR register
 */
void kvm_pmu_handle_pmcr(struct kvm_vcpu *vcpu, u64 val)
{
	int i;

	if (!kvm_vcpu_has_pmu(vcpu))
		return;

	/* Fixup PMCR_EL0 to reconcile the PMU version and the LP bit */
	if (!kvm_pmu_is_3p5(vcpu))
		val &= ~ARMV8_PMU_PMCR_LP;

	__vcpu_sys_reg(vcpu, PMCR_EL0) = val;

	if (val & ARMV8_PMU_PMCR_E) {
		kvm_pmu_enable_counter_mask(vcpu,
		       __vcpu_sys_reg(vcpu, PMCNTENSET_EL0));
	} else {
		kvm_pmu_disable_counter_mask(vcpu,
		       __vcpu_sys_reg(vcpu, PMCNTENSET_EL0));
	}

	if (val & ARMV8_PMU_PMCR_C)
		kvm_pmu_set_counter_value(vcpu, ARMV8_PMU_CYCLE_IDX, 0);

	if (val & ARMV8_PMU_PMCR_P) {
		unsigned long mask = kvm_pmu_valid_counter_mask(vcpu);
		mask &= ~BIT(ARMV8_PMU_CYCLE_IDX);
		for_each_set_bit(i, &mask, 32)
			kvm_pmu_set_pmc_value(kvm_vcpu_idx_to_pmc(vcpu, i), 0, true);
	}
}

static bool kvm_pmu_counter_is_enabled(struct kvm_pmc *pmc)
{
	struct kvm_vcpu *vcpu = kvm_pmc_to_vcpu(pmc);
	return (__vcpu_sys_reg(vcpu, PMCR_EL0) & ARMV8_PMU_PMCR_E) &&
	       (__vcpu_sys_reg(vcpu, PMCNTENSET_EL0) & BIT(pmc->idx));
}

/**
 * kvm_pmu_create_perf_event - create a perf event for a counter
 * @pmc: Counter context
 */
static void kvm_pmu_create_perf_event(struct kvm_pmc *pmc)
{
	struct kvm_vcpu *vcpu = kvm_pmc_to_vcpu(pmc);
	struct arm_pmu *arm_pmu = vcpu->kvm->arch.arm_pmu;
	struct perf_event *event;
	struct perf_event_attr attr;
	u64 eventsel, reg, data;

	reg = counter_index_to_evtreg(pmc->idx);
	data = __vcpu_sys_reg(vcpu, reg);

	kvm_pmu_stop_counter(pmc);
	if (pmc->idx == ARMV8_PMU_CYCLE_IDX)
		eventsel = ARMV8_PMUV3_PERFCTR_CPU_CYCLES;
	else
		eventsel = data & kvm_pmu_event_mask(vcpu->kvm);

	/*
	 * Neither SW increment nor chained events need to be backed
	 * by a perf event.
	 */
	if (eventsel == ARMV8_PMUV3_PERFCTR_SW_INCR ||
	    eventsel == ARMV8_PMUV3_PERFCTR_CHAIN)
		return;

	/*
	 * If we have a filter in place and that the event isn't allowed, do
	 * not install a perf event either.
	 */
	if (vcpu->kvm->arch.pmu_filter &&
	    !test_bit(eventsel, vcpu->kvm->arch.pmu_filter))
		return;

	memset(&attr, 0, sizeof(struct perf_event_attr));
	attr.type = arm_pmu->pmu.type;
	attr.size = sizeof(attr);
	attr.pinned = 1;
	attr.disabled = !kvm_pmu_counter_is_enabled(pmc);
	attr.exclude_user = data & ARMV8_PMU_EXCLUDE_EL0 ? 1 : 0;
	attr.exclude_kernel = data & ARMV8_PMU_EXCLUDE_EL1 ? 1 : 0;
	attr.exclude_hv = 1; /* Don't count EL2 events */
	attr.exclude_host = 1; /* Don't count host events */
	attr.config = eventsel;

	/*
	 * If counting with a 64bit counter, advertise it to the perf
	 * code, carefully dealing with the initial sample period
	 * which also depends on the overflow.
	 */
	if (kvm_pmc_is_64bit(pmc))
		attr.config1 |= PERF_ATTR_CFG1_COUNTER_64BIT;

	attr.sample_period = compute_period(pmc, kvm_pmu_get_pmc_value(pmc));

	event = perf_event_create_kernel_counter(&attr, -1, current,
						 kvm_pmu_perf_overflow, pmc);

	if (IS_ERR(event)) {
		pr_err_once("kvm: pmu event creation failed %ld\n",
			    PTR_ERR(event));
		return;
	}

	pmc->perf_event = event;
}

/**
 * kvm_pmu_set_counter_event_type - set selected counter to monitor some event
 * @vcpu: The vcpu pointer
 * @data: The data guest writes to PMXEVTYPER_EL0
 * @select_idx: The number of selected counter
 *
 * When OS accesses PMXEVTYPER_EL0, that means it wants to set a PMC to count an
 * event with given hardware event number. Here we call perf_event API to
 * emulate this action and create a kernel perf event for it.
 */
void kvm_pmu_set_counter_event_type(struct kvm_vcpu *vcpu, u64 data,
				    u64 select_idx)
{
	struct kvm_pmc *pmc = kvm_vcpu_idx_to_pmc(vcpu, select_idx);
	u64 reg, mask;

	if (!kvm_vcpu_has_pmu(vcpu))
		return;

	mask  =  ARMV8_PMU_EVTYPE_MASK;
	mask &= ~ARMV8_PMU_EVTYPE_EVENT;
	mask |= kvm_pmu_event_mask(vcpu->kvm);

	reg = counter_index_to_evtreg(pmc->idx);

	__vcpu_sys_reg(vcpu, reg) = data & mask;

	kvm_pmu_create_perf_event(pmc);
}

void kvm_host_pmu_init(struct arm_pmu *pmu)
{
	struct arm_pmu_entry *entry;

	if (pmu->pmuver == ID_AA64DFR0_EL1_PMUVer_NI ||
	    pmu->pmuver == ID_AA64DFR0_EL1_PMUVer_IMP_DEF)
		return;

	mutex_lock(&arm_pmus_lock);

	entry = kmalloc(sizeof(*entry), GFP_KERNEL);
	if (!entry)
		goto out_unlock;

	entry->arm_pmu = pmu;
	list_add_tail(&entry->entry, &arm_pmus);

	if (list_is_singular(&arm_pmus))
		static_branch_enable(&kvm_arm_pmu_available);

out_unlock:
	mutex_unlock(&arm_pmus_lock);
}

static struct arm_pmu *kvm_pmu_probe_armpmu(void)
{
	struct perf_event_attr attr = { };
	struct perf_event *event;
	struct arm_pmu *pmu = NULL;

	/*
	 * Create a dummy event that only counts user cycles. As we'll never
	 * leave this function with the event being live, it will never
	 * count anything. But it allows us to probe some of the PMU
	 * details. Yes, this is terrible.
	 */
	attr.type = PERF_TYPE_RAW;
	attr.size = sizeof(attr);
	attr.pinned = 1;
	attr.disabled = 0;
	attr.exclude_user = 0;
	attr.exclude_kernel = 1;
	attr.exclude_hv = 1;
	attr.exclude_host = 1;
	attr.config = ARMV8_PMUV3_PERFCTR_CPU_CYCLES;
	attr.sample_period = GENMASK(63, 0);

	event = perf_event_create_kernel_counter(&attr, -1, current,
						 kvm_pmu_perf_overflow, &attr);

	if (IS_ERR(event)) {
		pr_err_once("kvm: pmu event creation failed %ld\n",
			    PTR_ERR(event));
		return NULL;
	}

	if (event->pmu) {
		pmu = to_arm_pmu(event->pmu);
		if (pmu->pmuver == ID_AA64DFR0_EL1_PMUVer_NI ||
		    pmu->pmuver == ID_AA64DFR0_EL1_PMUVer_IMP_DEF)
			pmu = NULL;
	}

	perf_event_disable(event);
	perf_event_release_kernel(event);

	return pmu;
}

u64 kvm_pmu_get_pmceid(struct kvm_vcpu *vcpu, bool pmceid1)
{
	unsigned long *bmap = vcpu->kvm->arch.pmu_filter;
	u64 val, mask = 0;
	int base, i, nr_events;

	if (!kvm_vcpu_has_pmu(vcpu))
		return 0;

	if (!pmceid1) {
		val = read_sysreg(pmceid0_el0);
		/* always support CHAIN */
		val |= BIT(ARMV8_PMUV3_PERFCTR_CHAIN);
		base = 0;
	} else {
		val = read_sysreg(pmceid1_el0);
		/*
		 * Don't advertise STALL_SLOT, as PMMIR_EL0 is handled
		 * as RAZ
		 */
		if (vcpu->kvm->arch.arm_pmu->pmuver >= ID_AA64DFR0_EL1_PMUVer_V3P4)
			val &= ~BIT_ULL(ARMV8_PMUV3_PERFCTR_STALL_SLOT - 32);
		base = 32;
	}

	if (!bmap)
		return val;

	nr_events = kvm_pmu_event_mask(vcpu->kvm) + 1;

	for (i = 0; i < 32; i += 8) {
		u64 byte;

		byte = bitmap_get_value8(bmap, base + i);
		mask |= byte << i;
		if (nr_events >= (0x4000 + base + 32)) {
			byte = bitmap_get_value8(bmap, 0x4000 + base + i);
			mask |= byte << (32 + i);
		}
	}

	return val & mask;
}

int kvm_arm_pmu_v3_enable(struct kvm_vcpu *vcpu)
{
	if (!kvm_vcpu_has_pmu(vcpu))
		return 0;

	if (!vcpu->arch.pmu.created)
		return -EINVAL;

	/*
	 * A valid interrupt configuration for the PMU is either to have a
	 * properly configured interrupt number and using an in-kernel
	 * irqchip, or to not have an in-kernel GIC and not set an IRQ.
	 */
	if (irqchip_in_kernel(vcpu->kvm)) {
		int irq = vcpu->arch.pmu.irq_num;
		/*
		 * If we are using an in-kernel vgic, at this point we know
		 * the vgic will be initialized, so we can check the PMU irq
		 * number against the dimensions of the vgic and make sure
		 * it's valid.
		 */
		if (!irq_is_ppi(irq) && !vgic_valid_spi(vcpu->kvm, irq))
			return -EINVAL;
	} else if (kvm_arm_pmu_irq_initialized(vcpu)) {
		   return -EINVAL;
	}

	/* One-off reload of the PMU on first run */
	kvm_make_request(KVM_REQ_RELOAD_PMU, vcpu);

	return 0;
}

static int kvm_arm_pmu_v3_init(struct kvm_vcpu *vcpu)
{
	if (irqchip_in_kernel(vcpu->kvm)) {
		int ret;

		/*
		 * If using the PMU with an in-kernel virtual GIC
		 * implementation, we require the GIC to be already
		 * initialized when initializing the PMU.
		 */
		if (!vgic_initialized(vcpu->kvm))
			return -ENODEV;

		if (!kvm_arm_pmu_irq_initialized(vcpu))
			return -ENXIO;

		ret = kvm_vgic_set_owner(vcpu, vcpu->arch.pmu.irq_num,
					 &vcpu->arch.pmu);
		if (ret)
			return ret;
	}

	init_irq_work(&vcpu->arch.pmu.overflow_work,
		      kvm_pmu_perf_overflow_notify_vcpu);

	vcpu->arch.pmu.created = true;
	return 0;
}

/*
 * For one VM the interrupt type must be same for each vcpu.
 * As a PPI, the interrupt number is the same for all vcpus,
 * while as an SPI it must be a separate number per vcpu.
 */
static bool pmu_irq_is_valid(struct kvm *kvm, int irq)
{
	unsigned long i;
	struct kvm_vcpu *vcpu;

	kvm_for_each_vcpu(i, vcpu, kvm) {
		if (!kvm_arm_pmu_irq_initialized(vcpu))
			continue;

		if (irq_is_ppi(irq)) {
			if (vcpu->arch.pmu.irq_num != irq)
				return false;
		} else {
			if (vcpu->arch.pmu.irq_num == irq)
				return false;
		}
	}

	return true;
}

static int kvm_arm_pmu_v3_set_pmu(struct kvm_vcpu *vcpu, int pmu_id)
{
	struct kvm *kvm = vcpu->kvm;
	struct arm_pmu_entry *entry;
	struct arm_pmu *arm_pmu;
	int ret = -ENXIO;

	lockdep_assert_held(&kvm->arch.config_lock);
	mutex_lock(&arm_pmus_lock);

	list_for_each_entry(entry, &arm_pmus, entry) {
		arm_pmu = entry->arm_pmu;
		if (arm_pmu->pmu.type == pmu_id) {
			if (kvm_vm_has_ran_once(kvm) ||
			    (kvm->arch.pmu_filter && kvm->arch.arm_pmu != arm_pmu)) {
				ret = -EBUSY;
				break;
			}

			kvm->arch.arm_pmu = arm_pmu;
			cpumask_copy(kvm->arch.supported_cpus, &arm_pmu->supported_cpus);
			ret = 0;
			break;
		}
	}

	mutex_unlock(&arm_pmus_lock);
	return ret;
}

int kvm_arm_pmu_v3_set_attr(struct kvm_vcpu *vcpu, struct kvm_device_attr *attr)
{
	struct kvm *kvm = vcpu->kvm;

	lockdep_assert_held(&kvm->arch.config_lock);

	if (!kvm_vcpu_has_pmu(vcpu))
		return -ENODEV;

	if (vcpu->arch.pmu.created)
		return -EBUSY;

	if (!kvm->arch.arm_pmu) {
		/* No PMU set, get the default one */
		kvm->arch.arm_pmu = kvm_pmu_probe_armpmu();
		if (!kvm->arch.arm_pmu)
			return -ENODEV;
	}

	switch (attr->attr) {
	case KVM_ARM_VCPU_PMU_V3_IRQ: {
		int __user *uaddr = (int __user *)(long)attr->addr;
		int irq;

		if (!irqchip_in_kernel(kvm))
			return -EINVAL;

		if (get_user(irq, uaddr))
			return -EFAULT;

		/* The PMU overflow interrupt can be a PPI or a valid SPI. */
		if (!(irq_is_ppi(irq) || irq_is_spi(irq)))
			return -EINVAL;

		if (!pmu_irq_is_valid(kvm, irq))
			return -EINVAL;

		if (kvm_arm_pmu_irq_initialized(vcpu))
			return -EBUSY;

		kvm_debug("Set kvm ARM PMU irq: %d\n", irq);
		vcpu->arch.pmu.irq_num = irq;
		return 0;
	}
	case KVM_ARM_VCPU_PMU_V3_FILTER: {
		struct kvm_pmu_event_filter __user *uaddr;
		struct kvm_pmu_event_filter filter;
		int nr_events;

		nr_events = kvm_pmu_event_mask(kvm) + 1;

		uaddr = (struct kvm_pmu_event_filter __user *)(long)attr->addr;

		if (copy_from_user(&filter, uaddr, sizeof(filter)))
			return -EFAULT;

		if (((u32)filter.base_event + filter.nevents) > nr_events ||
		    (filter.action != KVM_PMU_EVENT_ALLOW &&
		     filter.action != KVM_PMU_EVENT_DENY))
			return -EINVAL;

<<<<<<< HEAD
		if (test_bit(KVM_ARCH_FLAG_HAS_RAN_ONCE, &kvm->arch.flags))
=======
		mutex_lock(&kvm->lock);

		if (kvm_vm_has_ran_once(kvm)) {
			mutex_unlock(&kvm->lock);
>>>>>>> c5284f6d
			return -EBUSY;

		if (!kvm->arch.pmu_filter) {
			kvm->arch.pmu_filter = bitmap_alloc(nr_events, GFP_KERNEL_ACCOUNT);
			if (!kvm->arch.pmu_filter)
				return -ENOMEM;

			/*
			 * The default depends on the first applied filter.
			 * If it allows events, the default is to deny.
			 * Conversely, if the first filter denies a set of
			 * events, the default is to allow.
			 */
			if (filter.action == KVM_PMU_EVENT_ALLOW)
				bitmap_zero(kvm->arch.pmu_filter, nr_events);
			else
				bitmap_fill(kvm->arch.pmu_filter, nr_events);
		}

		if (filter.action == KVM_PMU_EVENT_ALLOW)
			bitmap_set(kvm->arch.pmu_filter, filter.base_event, filter.nevents);
		else
			bitmap_clear(kvm->arch.pmu_filter, filter.base_event, filter.nevents);

		return 0;
	}
	case KVM_ARM_VCPU_PMU_V3_SET_PMU: {
		int __user *uaddr = (int __user *)(long)attr->addr;
		int pmu_id;

		if (get_user(pmu_id, uaddr))
			return -EFAULT;

		return kvm_arm_pmu_v3_set_pmu(vcpu, pmu_id);
	}
	case KVM_ARM_VCPU_PMU_V3_INIT:
		return kvm_arm_pmu_v3_init(vcpu);
	}

	return -ENXIO;
}

int kvm_arm_pmu_v3_get_attr(struct kvm_vcpu *vcpu, struct kvm_device_attr *attr)
{
	switch (attr->attr) {
	case KVM_ARM_VCPU_PMU_V3_IRQ: {
		int __user *uaddr = (int __user *)(long)attr->addr;
		int irq;

		if (!irqchip_in_kernel(vcpu->kvm))
			return -EINVAL;

		if (!kvm_vcpu_has_pmu(vcpu))
			return -ENODEV;

		if (!kvm_arm_pmu_irq_initialized(vcpu))
			return -ENXIO;

		irq = vcpu->arch.pmu.irq_num;
		return put_user(irq, uaddr);
	}
	}

	return -ENXIO;
}

int kvm_arm_pmu_v3_has_attr(struct kvm_vcpu *vcpu, struct kvm_device_attr *attr)
{
	switch (attr->attr) {
	case KVM_ARM_VCPU_PMU_V3_IRQ:
	case KVM_ARM_VCPU_PMU_V3_INIT:
	case KVM_ARM_VCPU_PMU_V3_FILTER:
	case KVM_ARM_VCPU_PMU_V3_SET_PMU:
		if (kvm_vcpu_has_pmu(vcpu))
			return 0;
	}

	return -ENXIO;
}

u8 kvm_arm_pmu_get_pmuver_limit(void)
{
	u64 tmp;

	tmp = read_sanitised_ftr_reg(SYS_ID_AA64DFR0_EL1);
	tmp = cpuid_feature_cap_perfmon_field(tmp,
					      ID_AA64DFR0_EL1_PMUVer_SHIFT,
					      ID_AA64DFR0_EL1_PMUVer_V3P5);
	return FIELD_GET(ARM64_FEATURE_MASK(ID_AA64DFR0_EL1_PMUVer), tmp);
}<|MERGE_RESOLUTION|>--- conflicted
+++ resolved
@@ -958,14 +958,7 @@
 		     filter.action != KVM_PMU_EVENT_DENY))
 			return -EINVAL;
 
-<<<<<<< HEAD
-		if (test_bit(KVM_ARCH_FLAG_HAS_RAN_ONCE, &kvm->arch.flags))
-=======
-		mutex_lock(&kvm->lock);
-
-		if (kvm_vm_has_ran_once(kvm)) {
-			mutex_unlock(&kvm->lock);
->>>>>>> c5284f6d
+		if (kvm_vm_has_ran_once(kvm))
 			return -EBUSY;
 
 		if (!kvm->arch.pmu_filter) {
