--- conflicted
+++ resolved
@@ -153,13 +153,9 @@
 	__u8 ppno[16];		/* with MSA5 */
 	__u8 kma[16];		/* with MSA8 */
 	__u8 kdsa[16];		/* with MSA9 */
-<<<<<<< HEAD
-	__u8 reserved[1792];
-=======
 	__u8 sortl[32];		/* with STFLE.150 */
 	__u8 dfltcc[32];	/* with STFLE.151 */
 	__u8 reserved[1728];
->>>>>>> 4b972a01
 };
 
 /* kvm attributes for crypto */
