// SPDX-License-Identifier: GPL-2.0
#include <errno.h>
#include <inttypes.h>
#include <linux/err.h>
#include <linux/kernel.h>
#include <linux/zalloc.h>
#include <api/fs/fs.h>

#include <byteswap.h>
#include <unistd.h>
#include <sys/types.h>
#include <sys/mman.h>
#include <perf/cpumap.h>

#include "map_symbol.h"
#include "branch.h"
#include "debug.h"
#include "evlist.h"
#include "evsel.h"
#include "memswap.h"
#include "map.h"
#include "symbol.h"
#include "session.h"
#include "tool.h"
#include "perf_regs.h"
#include "asm/bug.h"
#include "auxtrace.h"
#include "thread.h"
#include "thread-stack.h"
#include "sample-raw.h"
#include "stat.h"
#include "tsc.h"
#include "ui/progress.h"
#include "../perf.h"
#include "arch/common.h"
#include "units.h"
#include <internal/lib.h>

#ifdef HAVE_ZSTD_SUPPORT
static int perf_session__process_compressed_event(struct perf_session *session,
						  union perf_event *event, u64 file_offset)
{
	void *src;
	size_t decomp_size, src_size;
	u64 decomp_last_rem = 0;
	size_t mmap_len, decomp_len = session->header.env.comp_mmap_len;
	struct decomp *decomp, *decomp_last = session->active_decomp->decomp_last;

	if (decomp_last) {
		decomp_last_rem = decomp_last->size - decomp_last->head;
		decomp_len += decomp_last_rem;
	}

	mmap_len = sizeof(struct decomp) + decomp_len;
	decomp = mmap(NULL, mmap_len, PROT_READ|PROT_WRITE,
		      MAP_ANONYMOUS|MAP_PRIVATE, -1, 0);
	if (decomp == MAP_FAILED) {
		pr_err("Couldn't allocate memory for decompression\n");
		return -1;
	}

	decomp->file_pos = file_offset;
	decomp->mmap_len = mmap_len;
	decomp->head = 0;

	if (decomp_last_rem) {
		memcpy(decomp->data, &(decomp_last->data[decomp_last->head]), decomp_last_rem);
		decomp->size = decomp_last_rem;
	}

	src = (void *)event + sizeof(struct perf_record_compressed);
	src_size = event->pack.header.size - sizeof(struct perf_record_compressed);

	decomp_size = zstd_decompress_stream(session->active_decomp->zstd_decomp, src, src_size,
				&(decomp->data[decomp_last_rem]), decomp_len - decomp_last_rem);
	if (!decomp_size) {
		munmap(decomp, mmap_len);
		pr_err("Couldn't decompress data\n");
		return -1;
	}

	decomp->size += decomp_size;

	if (session->active_decomp->decomp == NULL)
		session->active_decomp->decomp = decomp;
	else
		session->active_decomp->decomp_last->next = decomp;

	session->active_decomp->decomp_last = decomp;

	pr_debug("decomp (B): %zd to %zd\n", src_size, decomp_size);

	return 0;
}
#else /* !HAVE_ZSTD_SUPPORT */
#define perf_session__process_compressed_event perf_session__process_compressed_event_stub
#endif

static int perf_session__deliver_event(struct perf_session *session,
				       union perf_event *event,
				       struct perf_tool *tool,
				       u64 file_offset);

static int perf_session__open(struct perf_session *session, int repipe_fd)
{
	struct perf_data *data = session->data;

	if (perf_session__read_header(session, repipe_fd) < 0) {
		pr_err("incompatible file format (rerun with -v to learn more)\n");
		return -1;
	}

	if (perf_data__is_pipe(data))
		return 0;

	if (perf_header__has_feat(&session->header, HEADER_STAT))
		return 0;

	if (!evlist__valid_sample_type(session->evlist)) {
		pr_err("non matching sample_type\n");
		return -1;
	}

	if (!evlist__valid_sample_id_all(session->evlist)) {
		pr_err("non matching sample_id_all\n");
		return -1;
	}

	if (!evlist__valid_read_format(session->evlist)) {
		pr_err("non matching read_format\n");
		return -1;
	}

	return 0;
}

void perf_session__set_id_hdr_size(struct perf_session *session)
{
	u16 id_hdr_size = evlist__id_hdr_size(session->evlist);

	machines__set_id_hdr_size(&session->machines, id_hdr_size);
}

int perf_session__create_kernel_maps(struct perf_session *session)
{
	int ret = machine__create_kernel_maps(&session->machines.host);

	if (ret >= 0)
		ret = machines__create_guest_kernel_maps(&session->machines);
	return ret;
}

static void perf_session__destroy_kernel_maps(struct perf_session *session)
{
	machines__destroy_kernel_maps(&session->machines);
}

static bool perf_session__has_comm_exec(struct perf_session *session)
{
	struct evsel *evsel;

	evlist__for_each_entry(session->evlist, evsel) {
		if (evsel->core.attr.comm_exec)
			return true;
	}

	return false;
}

static void perf_session__set_comm_exec(struct perf_session *session)
{
	bool comm_exec = perf_session__has_comm_exec(session);

	machines__set_comm_exec(&session->machines, comm_exec);
}

static int ordered_events__deliver_event(struct ordered_events *oe,
					 struct ordered_event *event)
{
	struct perf_session *session = container_of(oe, struct perf_session,
						    ordered_events);

	return perf_session__deliver_event(session, event->event,
					   session->tool, event->file_offset);
}

struct perf_session *__perf_session__new(struct perf_data *data,
					 bool repipe, int repipe_fd,
					 struct perf_tool *tool)
{
	int ret = -ENOMEM;
	struct perf_session *session = zalloc(sizeof(*session));

	if (!session)
		goto out;

	session->repipe = repipe;
	session->tool   = tool;
	session->decomp_data.zstd_decomp = &session->zstd_data;
	session->active_decomp = &session->decomp_data;
	INIT_LIST_HEAD(&session->auxtrace_index);
	machines__init(&session->machines);
	ordered_events__init(&session->ordered_events,
			     ordered_events__deliver_event, NULL);

	perf_env__init(&session->header.env);
	if (data) {
		ret = perf_data__open(data);
		if (ret < 0)
			goto out_delete;

		session->data = data;

		if (perf_data__is_read(data)) {
			ret = perf_session__open(session, repipe_fd);
			if (ret < 0)
				goto out_delete;

			/*
			 * set session attributes that are present in perf.data
			 * but not in pipe-mode.
			 */
			if (!data->is_pipe) {
				perf_session__set_id_hdr_size(session);
				perf_session__set_comm_exec(session);
			}

			evlist__init_trace_event_sample_raw(session->evlist);

			/* Open the directory data. */
			if (data->is_dir) {
				ret = perf_data__open_dir(data);
				if (ret)
					goto out_delete;
			}

			if (!symbol_conf.kallsyms_name &&
			    !symbol_conf.vmlinux_name)
				symbol_conf.kallsyms_name = perf_data__kallsyms_name(data);
		}
	} else  {
		session->machines.host.env = &perf_env;
	}

	session->machines.host.single_address_space =
		perf_env__single_address_space(session->machines.host.env);

	if (!data || perf_data__is_write(data)) {
		/*
		 * In O_RDONLY mode this will be performed when reading the
		 * kernel MMAP event, in perf_event__process_mmap().
		 */
		if (perf_session__create_kernel_maps(session) < 0)
			pr_warning("Cannot read kernel map\n");
	}

	/*
	 * In pipe-mode, evlist is empty until PERF_RECORD_HEADER_ATTR is
	 * processed, so evlist__sample_id_all is not meaningful here.
	 */
	if ((!data || !data->is_pipe) && tool && tool->ordering_requires_timestamps &&
	    tool->ordered_events && !evlist__sample_id_all(session->evlist)) {
		dump_printf("WARNING: No sample_id_all support, falling back to unordered processing\n");
		tool->ordered_events = false;
	}

	return session;

 out_delete:
	perf_session__delete(session);
 out:
	return ERR_PTR(ret);
}

static void perf_session__delete_threads(struct perf_session *session)
{
	machine__delete_threads(&session->machines.host);
}

static void perf_decomp__release_events(struct decomp *next)
{
	struct decomp *decomp;
	size_t mmap_len;

	do {
		decomp = next;
		if (decomp == NULL)
			break;
		next = decomp->next;
		mmap_len = decomp->mmap_len;
		munmap(decomp, mmap_len);
	} while (1);
}

void perf_session__delete(struct perf_session *session)
{
	if (session == NULL)
		return;
	auxtrace__free(session);
	auxtrace_index__free(&session->auxtrace_index);
	perf_session__destroy_kernel_maps(session);
	perf_session__delete_threads(session);
	perf_decomp__release_events(session->decomp_data.decomp);
	perf_env__exit(&session->header.env);
	machines__exit(&session->machines);
	if (session->data) {
		if (perf_data__is_read(session->data))
			evlist__delete(session->evlist);
		perf_data__close(session->data);
	}
	trace_event__cleanup(&session->tevent);
	free(session);
}

static int process_event_synth_tracing_data_stub(struct perf_session *session
						 __maybe_unused,
						 union perf_event *event
						 __maybe_unused)
{
	dump_printf(": unhandled!\n");
	return 0;
}

static int process_event_synth_attr_stub(struct perf_tool *tool __maybe_unused,
					 union perf_event *event __maybe_unused,
					 struct evlist **pevlist
					 __maybe_unused)
{
	dump_printf(": unhandled!\n");
	return 0;
}

static int process_event_synth_event_update_stub(struct perf_tool *tool __maybe_unused,
						 union perf_event *event __maybe_unused,
						 struct evlist **pevlist
						 __maybe_unused)
{
	if (dump_trace)
		perf_event__fprintf_event_update(event, stdout);

	dump_printf(": unhandled!\n");
	return 0;
}

static int process_event_sample_stub(struct perf_tool *tool __maybe_unused,
				     union perf_event *event __maybe_unused,
				     struct perf_sample *sample __maybe_unused,
				     struct evsel *evsel __maybe_unused,
				     struct machine *machine __maybe_unused)
{
	dump_printf(": unhandled!\n");
	return 0;
}

static int process_event_stub(struct perf_tool *tool __maybe_unused,
			      union perf_event *event __maybe_unused,
			      struct perf_sample *sample __maybe_unused,
			      struct machine *machine __maybe_unused)
{
	dump_printf(": unhandled!\n");
	return 0;
}

static int process_finished_round_stub(struct perf_tool *tool __maybe_unused,
				       union perf_event *event __maybe_unused,
				       struct ordered_events *oe __maybe_unused)
{
	dump_printf(": unhandled!\n");
	return 0;
}

static int process_finished_round(struct perf_tool *tool,
				  union perf_event *event,
				  struct ordered_events *oe);

static int skipn(int fd, off_t n)
{
	char buf[4096];
	ssize_t ret;

	while (n > 0) {
		ret = read(fd, buf, min(n, (off_t)sizeof(buf)));
		if (ret <= 0)
			return ret;
		n -= ret;
	}

	return 0;
}

static s64 process_event_auxtrace_stub(struct perf_session *session __maybe_unused,
				       union perf_event *event)
{
	dump_printf(": unhandled!\n");
	if (perf_data__is_pipe(session->data))
		skipn(perf_data__fd(session->data), event->auxtrace.size);
	return event->auxtrace.size;
}

static int process_event_op2_stub(struct perf_session *session __maybe_unused,
				  union perf_event *event __maybe_unused)
{
	dump_printf(": unhandled!\n");
	return 0;
}


static
int process_event_thread_map_stub(struct perf_session *session __maybe_unused,
				  union perf_event *event __maybe_unused)
{
	if (dump_trace)
		perf_event__fprintf_thread_map(event, stdout);

	dump_printf(": unhandled!\n");
	return 0;
}

static
int process_event_cpu_map_stub(struct perf_session *session __maybe_unused,
			       union perf_event *event __maybe_unused)
{
	if (dump_trace)
		perf_event__fprintf_cpu_map(event, stdout);

	dump_printf(": unhandled!\n");
	return 0;
}

static
int process_event_stat_config_stub(struct perf_session *session __maybe_unused,
				   union perf_event *event __maybe_unused)
{
	if (dump_trace)
		perf_event__fprintf_stat_config(event, stdout);

	dump_printf(": unhandled!\n");
	return 0;
}

static int process_stat_stub(struct perf_session *perf_session __maybe_unused,
			     union perf_event *event)
{
	if (dump_trace)
		perf_event__fprintf_stat(event, stdout);

	dump_printf(": unhandled!\n");
	return 0;
}

static int process_stat_round_stub(struct perf_session *perf_session __maybe_unused,
				   union perf_event *event)
{
	if (dump_trace)
		perf_event__fprintf_stat_round(event, stdout);

	dump_printf(": unhandled!\n");
	return 0;
}

static int process_event_time_conv_stub(struct perf_session *perf_session __maybe_unused,
					union perf_event *event)
{
	if (dump_trace)
		perf_event__fprintf_time_conv(event, stdout);

	dump_printf(": unhandled!\n");
	return 0;
}

static int perf_session__process_compressed_event_stub(struct perf_session *session __maybe_unused,
						       union perf_event *event __maybe_unused,
						       u64 file_offset __maybe_unused)
{
       dump_printf(": unhandled!\n");
       return 0;
}

void perf_tool__fill_defaults(struct perf_tool *tool)
{
	if (tool->sample == NULL)
		tool->sample = process_event_sample_stub;
	if (tool->mmap == NULL)
		tool->mmap = process_event_stub;
	if (tool->mmap2 == NULL)
		tool->mmap2 = process_event_stub;
	if (tool->comm == NULL)
		tool->comm = process_event_stub;
	if (tool->namespaces == NULL)
		tool->namespaces = process_event_stub;
	if (tool->cgroup == NULL)
		tool->cgroup = process_event_stub;
	if (tool->fork == NULL)
		tool->fork = process_event_stub;
	if (tool->exit == NULL)
		tool->exit = process_event_stub;
	if (tool->lost == NULL)
		tool->lost = perf_event__process_lost;
	if (tool->lost_samples == NULL)
		tool->lost_samples = perf_event__process_lost_samples;
	if (tool->aux == NULL)
		tool->aux = perf_event__process_aux;
	if (tool->itrace_start == NULL)
		tool->itrace_start = perf_event__process_itrace_start;
	if (tool->context_switch == NULL)
		tool->context_switch = perf_event__process_switch;
	if (tool->ksymbol == NULL)
		tool->ksymbol = perf_event__process_ksymbol;
	if (tool->bpf == NULL)
		tool->bpf = perf_event__process_bpf;
	if (tool->text_poke == NULL)
		tool->text_poke = perf_event__process_text_poke;
	if (tool->aux_output_hw_id == NULL)
		tool->aux_output_hw_id = perf_event__process_aux_output_hw_id;
	if (tool->read == NULL)
		tool->read = process_event_sample_stub;
	if (tool->throttle == NULL)
		tool->throttle = process_event_stub;
	if (tool->unthrottle == NULL)
		tool->unthrottle = process_event_stub;
	if (tool->attr == NULL)
		tool->attr = process_event_synth_attr_stub;
	if (tool->event_update == NULL)
		tool->event_update = process_event_synth_event_update_stub;
	if (tool->tracing_data == NULL)
		tool->tracing_data = process_event_synth_tracing_data_stub;
	if (tool->build_id == NULL)
		tool->build_id = process_event_op2_stub;
	if (tool->finished_round == NULL) {
		if (tool->ordered_events)
			tool->finished_round = process_finished_round;
		else
			tool->finished_round = process_finished_round_stub;
	}
	if (tool->id_index == NULL)
		tool->id_index = process_event_op2_stub;
	if (tool->auxtrace_info == NULL)
		tool->auxtrace_info = process_event_op2_stub;
	if (tool->auxtrace == NULL)
		tool->auxtrace = process_event_auxtrace_stub;
	if (tool->auxtrace_error == NULL)
		tool->auxtrace_error = process_event_op2_stub;
	if (tool->thread_map == NULL)
		tool->thread_map = process_event_thread_map_stub;
	if (tool->cpu_map == NULL)
		tool->cpu_map = process_event_cpu_map_stub;
	if (tool->stat_config == NULL)
		tool->stat_config = process_event_stat_config_stub;
	if (tool->stat == NULL)
		tool->stat = process_stat_stub;
	if (tool->stat_round == NULL)
		tool->stat_round = process_stat_round_stub;
	if (tool->time_conv == NULL)
		tool->time_conv = process_event_time_conv_stub;
	if (tool->feature == NULL)
		tool->feature = process_event_op2_stub;
	if (tool->compressed == NULL)
		tool->compressed = perf_session__process_compressed_event;
}

static void swap_sample_id_all(union perf_event *event, void *data)
{
	void *end = (void *) event + event->header.size;
	int size = end - data;

	BUG_ON(size % sizeof(u64));
	mem_bswap_64(data, size);
}

static void perf_event__all64_swap(union perf_event *event,
				   bool sample_id_all __maybe_unused)
{
	struct perf_event_header *hdr = &event->header;
	mem_bswap_64(hdr + 1, event->header.size - sizeof(*hdr));
}

static void perf_event__comm_swap(union perf_event *event, bool sample_id_all)
{
	event->comm.pid = bswap_32(event->comm.pid);
	event->comm.tid = bswap_32(event->comm.tid);

	if (sample_id_all) {
		void *data = &event->comm.comm;

		data += PERF_ALIGN(strlen(data) + 1, sizeof(u64));
		swap_sample_id_all(event, data);
	}
}

static void perf_event__mmap_swap(union perf_event *event,
				  bool sample_id_all)
{
	event->mmap.pid	  = bswap_32(event->mmap.pid);
	event->mmap.tid	  = bswap_32(event->mmap.tid);
	event->mmap.start = bswap_64(event->mmap.start);
	event->mmap.len	  = bswap_64(event->mmap.len);
	event->mmap.pgoff = bswap_64(event->mmap.pgoff);

	if (sample_id_all) {
		void *data = &event->mmap.filename;

		data += PERF_ALIGN(strlen(data) + 1, sizeof(u64));
		swap_sample_id_all(event, data);
	}
}

static void perf_event__mmap2_swap(union perf_event *event,
				  bool sample_id_all)
{
	event->mmap2.pid   = bswap_32(event->mmap2.pid);
	event->mmap2.tid   = bswap_32(event->mmap2.tid);
	event->mmap2.start = bswap_64(event->mmap2.start);
	event->mmap2.len   = bswap_64(event->mmap2.len);
	event->mmap2.pgoff = bswap_64(event->mmap2.pgoff);

	if (!(event->header.misc & PERF_RECORD_MISC_MMAP_BUILD_ID)) {
		event->mmap2.maj   = bswap_32(event->mmap2.maj);
		event->mmap2.min   = bswap_32(event->mmap2.min);
		event->mmap2.ino   = bswap_64(event->mmap2.ino);
		event->mmap2.ino_generation = bswap_64(event->mmap2.ino_generation);
	}

	if (sample_id_all) {
		void *data = &event->mmap2.filename;

		data += PERF_ALIGN(strlen(data) + 1, sizeof(u64));
		swap_sample_id_all(event, data);
	}
}
static void perf_event__task_swap(union perf_event *event, bool sample_id_all)
{
	event->fork.pid	 = bswap_32(event->fork.pid);
	event->fork.tid	 = bswap_32(event->fork.tid);
	event->fork.ppid = bswap_32(event->fork.ppid);
	event->fork.ptid = bswap_32(event->fork.ptid);
	event->fork.time = bswap_64(event->fork.time);

	if (sample_id_all)
		swap_sample_id_all(event, &event->fork + 1);
}

static void perf_event__read_swap(union perf_event *event, bool sample_id_all)
{
	event->read.pid		 = bswap_32(event->read.pid);
	event->read.tid		 = bswap_32(event->read.tid);
	event->read.value	 = bswap_64(event->read.value);
	event->read.time_enabled = bswap_64(event->read.time_enabled);
	event->read.time_running = bswap_64(event->read.time_running);
	event->read.id		 = bswap_64(event->read.id);

	if (sample_id_all)
		swap_sample_id_all(event, &event->read + 1);
}

static void perf_event__aux_swap(union perf_event *event, bool sample_id_all)
{
	event->aux.aux_offset = bswap_64(event->aux.aux_offset);
	event->aux.aux_size   = bswap_64(event->aux.aux_size);
	event->aux.flags      = bswap_64(event->aux.flags);

	if (sample_id_all)
		swap_sample_id_all(event, &event->aux + 1);
}

static void perf_event__itrace_start_swap(union perf_event *event,
					  bool sample_id_all)
{
	event->itrace_start.pid	 = bswap_32(event->itrace_start.pid);
	event->itrace_start.tid	 = bswap_32(event->itrace_start.tid);

	if (sample_id_all)
		swap_sample_id_all(event, &event->itrace_start + 1);
}

static void perf_event__switch_swap(union perf_event *event, bool sample_id_all)
{
	if (event->header.type == PERF_RECORD_SWITCH_CPU_WIDE) {
		event->context_switch.next_prev_pid =
				bswap_32(event->context_switch.next_prev_pid);
		event->context_switch.next_prev_tid =
				bswap_32(event->context_switch.next_prev_tid);
	}

	if (sample_id_all)
		swap_sample_id_all(event, &event->context_switch + 1);
}

static void perf_event__text_poke_swap(union perf_event *event, bool sample_id_all)
{
	event->text_poke.addr    = bswap_64(event->text_poke.addr);
	event->text_poke.old_len = bswap_16(event->text_poke.old_len);
	event->text_poke.new_len = bswap_16(event->text_poke.new_len);

	if (sample_id_all) {
		size_t len = sizeof(event->text_poke.old_len) +
			     sizeof(event->text_poke.new_len) +
			     event->text_poke.old_len +
			     event->text_poke.new_len;
		void *data = &event->text_poke.old_len;

		data += PERF_ALIGN(len, sizeof(u64));
		swap_sample_id_all(event, data);
	}
}

static void perf_event__throttle_swap(union perf_event *event,
				      bool sample_id_all)
{
	event->throttle.time	  = bswap_64(event->throttle.time);
	event->throttle.id	  = bswap_64(event->throttle.id);
	event->throttle.stream_id = bswap_64(event->throttle.stream_id);

	if (sample_id_all)
		swap_sample_id_all(event, &event->throttle + 1);
}

static void perf_event__namespaces_swap(union perf_event *event,
					bool sample_id_all)
{
	u64 i;

	event->namespaces.pid		= bswap_32(event->namespaces.pid);
	event->namespaces.tid		= bswap_32(event->namespaces.tid);
	event->namespaces.nr_namespaces	= bswap_64(event->namespaces.nr_namespaces);

	for (i = 0; i < event->namespaces.nr_namespaces; i++) {
		struct perf_ns_link_info *ns = &event->namespaces.link_info[i];

		ns->dev = bswap_64(ns->dev);
		ns->ino = bswap_64(ns->ino);
	}

	if (sample_id_all)
		swap_sample_id_all(event, &event->namespaces.link_info[i]);
}

static void perf_event__cgroup_swap(union perf_event *event, bool sample_id_all)
{
	event->cgroup.id = bswap_64(event->cgroup.id);

	if (sample_id_all) {
		void *data = &event->cgroup.path;

		data += PERF_ALIGN(strlen(data) + 1, sizeof(u64));
		swap_sample_id_all(event, data);
	}
}

static u8 revbyte(u8 b)
{
	int rev = (b >> 4) | ((b & 0xf) << 4);
	rev = ((rev & 0xcc) >> 2) | ((rev & 0x33) << 2);
	rev = ((rev & 0xaa) >> 1) | ((rev & 0x55) << 1);
	return (u8) rev;
}

/*
 * XXX this is hack in attempt to carry flags bitfield
 * through endian village. ABI says:
 *
 * Bit-fields are allocated from right to left (least to most significant)
 * on little-endian implementations and from left to right (most to least
 * significant) on big-endian implementations.
 *
 * The above seems to be byte specific, so we need to reverse each
 * byte of the bitfield. 'Internet' also says this might be implementation
 * specific and we probably need proper fix and carry perf_event_attr
 * bitfield flags in separate data file FEAT_ section. Thought this seems
 * to work for now.
 */
static void swap_bitfield(u8 *p, unsigned len)
{
	unsigned i;

	for (i = 0; i < len; i++) {
		*p = revbyte(*p);
		p++;
	}
}

/* exported for swapping attributes in file header */
void perf_event__attr_swap(struct perf_event_attr *attr)
{
	attr->type		= bswap_32(attr->type);
	attr->size		= bswap_32(attr->size);

#define bswap_safe(f, n) 					\
	(attr->size > (offsetof(struct perf_event_attr, f) + 	\
		       sizeof(attr->f) * (n)))
#define bswap_field(f, sz) 			\
do { 						\
	if (bswap_safe(f, 0))			\
		attr->f = bswap_##sz(attr->f);	\
} while(0)
#define bswap_field_16(f) bswap_field(f, 16)
#define bswap_field_32(f) bswap_field(f, 32)
#define bswap_field_64(f) bswap_field(f, 64)

	bswap_field_64(config);
	bswap_field_64(sample_period);
	bswap_field_64(sample_type);
	bswap_field_64(read_format);
	bswap_field_32(wakeup_events);
	bswap_field_32(bp_type);
	bswap_field_64(bp_addr);
	bswap_field_64(bp_len);
	bswap_field_64(branch_sample_type);
	bswap_field_64(sample_regs_user);
	bswap_field_32(sample_stack_user);
	bswap_field_32(aux_watermark);
	bswap_field_16(sample_max_stack);
	bswap_field_32(aux_sample_size);

	/*
	 * After read_format are bitfields. Check read_format because
	 * we are unable to use offsetof on bitfield.
	 */
	if (bswap_safe(read_format, 1))
		swap_bitfield((u8 *) (&attr->read_format + 1),
			      sizeof(u64));
#undef bswap_field_64
#undef bswap_field_32
#undef bswap_field
#undef bswap_safe
}

static void perf_event__hdr_attr_swap(union perf_event *event,
				      bool sample_id_all __maybe_unused)
{
	size_t size;

	perf_event__attr_swap(&event->attr.attr);

	size = event->header.size;
	size -= (void *)&event->attr.id - (void *)event;
	mem_bswap_64(event->attr.id, size);
}

static void perf_event__event_update_swap(union perf_event *event,
					  bool sample_id_all __maybe_unused)
{
	event->event_update.type = bswap_64(event->event_update.type);
	event->event_update.id   = bswap_64(event->event_update.id);
}

static void perf_event__event_type_swap(union perf_event *event,
					bool sample_id_all __maybe_unused)
{
	event->event_type.event_type.event_id =
		bswap_64(event->event_type.event_type.event_id);
}

static void perf_event__tracing_data_swap(union perf_event *event,
					  bool sample_id_all __maybe_unused)
{
	event->tracing_data.size = bswap_32(event->tracing_data.size);
}

static void perf_event__auxtrace_info_swap(union perf_event *event,
					   bool sample_id_all __maybe_unused)
{
	size_t size;

	event->auxtrace_info.type = bswap_32(event->auxtrace_info.type);

	size = event->header.size;
	size -= (void *)&event->auxtrace_info.priv - (void *)event;
	mem_bswap_64(event->auxtrace_info.priv, size);
}

static void perf_event__auxtrace_swap(union perf_event *event,
				      bool sample_id_all __maybe_unused)
{
	event->auxtrace.size      = bswap_64(event->auxtrace.size);
	event->auxtrace.offset    = bswap_64(event->auxtrace.offset);
	event->auxtrace.reference = bswap_64(event->auxtrace.reference);
	event->auxtrace.idx       = bswap_32(event->auxtrace.idx);
	event->auxtrace.tid       = bswap_32(event->auxtrace.tid);
	event->auxtrace.cpu       = bswap_32(event->auxtrace.cpu);
}

static void perf_event__auxtrace_error_swap(union perf_event *event,
					    bool sample_id_all __maybe_unused)
{
	event->auxtrace_error.type = bswap_32(event->auxtrace_error.type);
	event->auxtrace_error.code = bswap_32(event->auxtrace_error.code);
	event->auxtrace_error.cpu  = bswap_32(event->auxtrace_error.cpu);
	event->auxtrace_error.pid  = bswap_32(event->auxtrace_error.pid);
	event->auxtrace_error.tid  = bswap_32(event->auxtrace_error.tid);
	event->auxtrace_error.fmt  = bswap_32(event->auxtrace_error.fmt);
	event->auxtrace_error.ip   = bswap_64(event->auxtrace_error.ip);
	if (event->auxtrace_error.fmt)
		event->auxtrace_error.time = bswap_64(event->auxtrace_error.time);
}

static void perf_event__thread_map_swap(union perf_event *event,
					bool sample_id_all __maybe_unused)
{
	unsigned i;

	event->thread_map.nr = bswap_64(event->thread_map.nr);

	for (i = 0; i < event->thread_map.nr; i++)
		event->thread_map.entries[i].pid = bswap_64(event->thread_map.entries[i].pid);
}

static void perf_event__cpu_map_swap(union perf_event *event,
				     bool sample_id_all __maybe_unused)
{
	struct perf_record_cpu_map_data *data = &event->cpu_map.data;
	struct cpu_map_entries *cpus;
	struct perf_record_record_cpu_map *mask;
	unsigned i;

	data->type = bswap_16(data->type);

	switch (data->type) {
	case PERF_CPU_MAP__CPUS:
		cpus = (struct cpu_map_entries *)data->data;

		cpus->nr = bswap_16(cpus->nr);

		for (i = 0; i < cpus->nr; i++)
			cpus->cpu[i] = bswap_16(cpus->cpu[i]);
		break;
	case PERF_CPU_MAP__MASK:
		mask = (struct perf_record_record_cpu_map *)data->data;

		mask->nr = bswap_16(mask->nr);
		mask->long_size = bswap_16(mask->long_size);

		switch (mask->long_size) {
		case 4: mem_bswap_32(&mask->mask, mask->nr); break;
		case 8: mem_bswap_64(&mask->mask, mask->nr); break;
		default:
			pr_err("cpu_map swap: unsupported long size\n");
		}
	default:
		break;
	}
}

static void perf_event__stat_config_swap(union perf_event *event,
					 bool sample_id_all __maybe_unused)
{
	u64 size;

	size  = bswap_64(event->stat_config.nr) * sizeof(event->stat_config.data[0]);
	size += 1; /* nr item itself */
	mem_bswap_64(&event->stat_config.nr, size);
}

static void perf_event__stat_swap(union perf_event *event,
				  bool sample_id_all __maybe_unused)
{
	event->stat.id     = bswap_64(event->stat.id);
	event->stat.thread = bswap_32(event->stat.thread);
	event->stat.cpu    = bswap_32(event->stat.cpu);
	event->stat.val    = bswap_64(event->stat.val);
	event->stat.ena    = bswap_64(event->stat.ena);
	event->stat.run    = bswap_64(event->stat.run);
}

static void perf_event__stat_round_swap(union perf_event *event,
					bool sample_id_all __maybe_unused)
{
	event->stat_round.type = bswap_64(event->stat_round.type);
	event->stat_round.time = bswap_64(event->stat_round.time);
}

static void perf_event__time_conv_swap(union perf_event *event,
				       bool sample_id_all __maybe_unused)
{
	event->time_conv.time_shift = bswap_64(event->time_conv.time_shift);
	event->time_conv.time_mult  = bswap_64(event->time_conv.time_mult);
	event->time_conv.time_zero  = bswap_64(event->time_conv.time_zero);

	if (event_contains(event->time_conv, time_cycles)) {
		event->time_conv.time_cycles = bswap_64(event->time_conv.time_cycles);
		event->time_conv.time_mask = bswap_64(event->time_conv.time_mask);
	}
}

typedef void (*perf_event__swap_op)(union perf_event *event,
				    bool sample_id_all);

static perf_event__swap_op perf_event__swap_ops[] = {
	[PERF_RECORD_MMAP]		  = perf_event__mmap_swap,
	[PERF_RECORD_MMAP2]		  = perf_event__mmap2_swap,
	[PERF_RECORD_COMM]		  = perf_event__comm_swap,
	[PERF_RECORD_FORK]		  = perf_event__task_swap,
	[PERF_RECORD_EXIT]		  = perf_event__task_swap,
	[PERF_RECORD_LOST]		  = perf_event__all64_swap,
	[PERF_RECORD_READ]		  = perf_event__read_swap,
	[PERF_RECORD_THROTTLE]		  = perf_event__throttle_swap,
	[PERF_RECORD_UNTHROTTLE]	  = perf_event__throttle_swap,
	[PERF_RECORD_SAMPLE]		  = perf_event__all64_swap,
	[PERF_RECORD_AUX]		  = perf_event__aux_swap,
	[PERF_RECORD_ITRACE_START]	  = perf_event__itrace_start_swap,
	[PERF_RECORD_LOST_SAMPLES]	  = perf_event__all64_swap,
	[PERF_RECORD_SWITCH]		  = perf_event__switch_swap,
	[PERF_RECORD_SWITCH_CPU_WIDE]	  = perf_event__switch_swap,
	[PERF_RECORD_NAMESPACES]	  = perf_event__namespaces_swap,
	[PERF_RECORD_CGROUP]		  = perf_event__cgroup_swap,
	[PERF_RECORD_TEXT_POKE]		  = perf_event__text_poke_swap,
	[PERF_RECORD_AUX_OUTPUT_HW_ID]	  = perf_event__all64_swap,
	[PERF_RECORD_HEADER_ATTR]	  = perf_event__hdr_attr_swap,
	[PERF_RECORD_HEADER_EVENT_TYPE]	  = perf_event__event_type_swap,
	[PERF_RECORD_HEADER_TRACING_DATA] = perf_event__tracing_data_swap,
	[PERF_RECORD_HEADER_BUILD_ID]	  = NULL,
	[PERF_RECORD_ID_INDEX]		  = perf_event__all64_swap,
	[PERF_RECORD_AUXTRACE_INFO]	  = perf_event__auxtrace_info_swap,
	[PERF_RECORD_AUXTRACE]		  = perf_event__auxtrace_swap,
	[PERF_RECORD_AUXTRACE_ERROR]	  = perf_event__auxtrace_error_swap,
	[PERF_RECORD_THREAD_MAP]	  = perf_event__thread_map_swap,
	[PERF_RECORD_CPU_MAP]		  = perf_event__cpu_map_swap,
	[PERF_RECORD_STAT_CONFIG]	  = perf_event__stat_config_swap,
	[PERF_RECORD_STAT]		  = perf_event__stat_swap,
	[PERF_RECORD_STAT_ROUND]	  = perf_event__stat_round_swap,
	[PERF_RECORD_EVENT_UPDATE]	  = perf_event__event_update_swap,
	[PERF_RECORD_TIME_CONV]		  = perf_event__time_conv_swap,
	[PERF_RECORD_HEADER_MAX]	  = NULL,
};

/*
 * When perf record finishes a pass on every buffers, it records this pseudo
 * event.
 * We record the max timestamp t found in the pass n.
 * Assuming these timestamps are monotonic across cpus, we know that if
 * a buffer still has events with timestamps below t, they will be all
 * available and then read in the pass n + 1.
 * Hence when we start to read the pass n + 2, we can safely flush every
 * events with timestamps below t.
 *
 *    ============ PASS n =================
 *       CPU 0         |   CPU 1
 *                     |
 *    cnt1 timestamps  |   cnt2 timestamps
 *          1          |         2
 *          2          |         3
 *          -          |         4  <--- max recorded
 *
 *    ============ PASS n + 1 ==============
 *       CPU 0         |   CPU 1
 *                     |
 *    cnt1 timestamps  |   cnt2 timestamps
 *          3          |         5
 *          4          |         6
 *          5          |         7 <---- max recorded
 *
 *      Flush every events below timestamp 4
 *
 *    ============ PASS n + 2 ==============
 *       CPU 0         |   CPU 1
 *                     |
 *    cnt1 timestamps  |   cnt2 timestamps
 *          6          |         8
 *          7          |         9
 *          -          |         10
 *
 *      Flush every events below timestamp 7
 *      etc...
 */
static int process_finished_round(struct perf_tool *tool __maybe_unused,
				  union perf_event *event __maybe_unused,
				  struct ordered_events *oe)
{
	if (dump_trace)
		fprintf(stdout, "\n");
	return ordered_events__flush(oe, OE_FLUSH__ROUND);
}

int perf_session__queue_event(struct perf_session *s, union perf_event *event,
			      u64 timestamp, u64 file_offset)
{
	return ordered_events__queue(&s->ordered_events, event, timestamp, file_offset);
}

static void callchain__lbr_callstack_printf(struct perf_sample *sample)
{
	struct ip_callchain *callchain = sample->callchain;
	struct branch_stack *lbr_stack = sample->branch_stack;
	struct branch_entry *entries = perf_sample__branch_entries(sample);
	u64 kernel_callchain_nr = callchain->nr;
	unsigned int i;

	for (i = 0; i < kernel_callchain_nr; i++) {
		if (callchain->ips[i] == PERF_CONTEXT_USER)
			break;
	}

	if ((i != kernel_callchain_nr) && lbr_stack->nr) {
		u64 total_nr;
		/*
		 * LBR callstack can only get user call chain,
		 * i is kernel call chain number,
		 * 1 is PERF_CONTEXT_USER.
		 *
		 * The user call chain is stored in LBR registers.
		 * LBR are pair registers. The caller is stored
		 * in "from" register, while the callee is stored
		 * in "to" register.
		 * For example, there is a call stack
		 * "A"->"B"->"C"->"D".
		 * The LBR registers will be recorded like
		 * "C"->"D", "B"->"C", "A"->"B".
		 * So only the first "to" register and all "from"
		 * registers are needed to construct the whole stack.
		 */
		total_nr = i + 1 + lbr_stack->nr + 1;
		kernel_callchain_nr = i + 1;

		printf("... LBR call chain: nr:%" PRIu64 "\n", total_nr);

		for (i = 0; i < kernel_callchain_nr; i++)
			printf("..... %2d: %016" PRIx64 "\n",
			       i, callchain->ips[i]);

		printf("..... %2d: %016" PRIx64 "\n",
		       (int)(kernel_callchain_nr), entries[0].to);
		for (i = 0; i < lbr_stack->nr; i++)
			printf("..... %2d: %016" PRIx64 "\n",
			       (int)(i + kernel_callchain_nr + 1), entries[i].from);
	}
}

static void callchain__printf(struct evsel *evsel,
			      struct perf_sample *sample)
{
	unsigned int i;
	struct ip_callchain *callchain = sample->callchain;

	if (evsel__has_branch_callstack(evsel))
		callchain__lbr_callstack_printf(sample);

	printf("... FP chain: nr:%" PRIu64 "\n", callchain->nr);

	for (i = 0; i < callchain->nr; i++)
		printf("..... %2d: %016" PRIx64 "\n",
		       i, callchain->ips[i]);
}

static void branch_stack__printf(struct perf_sample *sample, bool callstack)
{
	struct branch_entry *entries = perf_sample__branch_entries(sample);
	uint64_t i;

	printf("%s: nr:%" PRIu64 "\n",
		!callstack ? "... branch stack" : "... branch callstack",
		sample->branch_stack->nr);

	for (i = 0; i < sample->branch_stack->nr; i++) {
		struct branch_entry *e = &entries[i];

		if (!callstack) {
			printf("..... %2"PRIu64": %016" PRIx64 " -> %016" PRIx64 " %hu cycles %s%s%s%s %x\n",
				i, e->from, e->to,
				(unsigned short)e->flags.cycles,
				e->flags.mispred ? "M" : " ",
				e->flags.predicted ? "P" : " ",
				e->flags.abort ? "A" : " ",
				e->flags.in_tx ? "T" : " ",
				(unsigned)e->flags.reserved);
		} else {
			printf("..... %2"PRIu64": %016" PRIx64 "\n",
				i, i > 0 ? e->from : e->to);
		}
	}
}

static void regs_dump__printf(u64 mask, u64 *regs)
{
	unsigned rid, i = 0;

	for_each_set_bit(rid, (unsigned long *) &mask, sizeof(mask) * 8) {
		u64 val = regs[i++];

		printf(".... %-5s 0x%016" PRIx64 "\n",
		       perf_reg_name(rid), val);
	}
}

static const char *regs_abi[] = {
	[PERF_SAMPLE_REGS_ABI_NONE] = "none",
	[PERF_SAMPLE_REGS_ABI_32] = "32-bit",
	[PERF_SAMPLE_REGS_ABI_64] = "64-bit",
};

static inline const char *regs_dump_abi(struct regs_dump *d)
{
	if (d->abi > PERF_SAMPLE_REGS_ABI_64)
		return "unknown";

	return regs_abi[d->abi];
}

static void regs__printf(const char *type, struct regs_dump *regs)
{
	u64 mask = regs->mask;

	printf("... %s regs: mask 0x%" PRIx64 " ABI %s\n",
	       type,
	       mask,
	       regs_dump_abi(regs));

	regs_dump__printf(mask, regs->regs);
}

static void regs_user__printf(struct perf_sample *sample)
{
	struct regs_dump *user_regs = &sample->user_regs;

	if (user_regs->regs)
		regs__printf("user", user_regs);
}

static void regs_intr__printf(struct perf_sample *sample)
{
	struct regs_dump *intr_regs = &sample->intr_regs;

	if (intr_regs->regs)
		regs__printf("intr", intr_regs);
}

static void stack_user__printf(struct stack_dump *dump)
{
	printf("... ustack: size %" PRIu64 ", offset 0x%x\n",
	       dump->size, dump->offset);
}

static void evlist__print_tstamp(struct evlist *evlist, union perf_event *event, struct perf_sample *sample)
{
	u64 sample_type = __evlist__combined_sample_type(evlist);

	if (event->header.type != PERF_RECORD_SAMPLE &&
	    !evlist__sample_id_all(evlist)) {
		fputs("-1 -1 ", stdout);
		return;
	}

	if ((sample_type & PERF_SAMPLE_CPU))
		printf("%u ", sample->cpu);

	if (sample_type & PERF_SAMPLE_TIME)
		printf("%" PRIu64 " ", sample->time);
}

static void sample_read__printf(struct perf_sample *sample, u64 read_format)
{
	printf("... sample_read:\n");

	if (read_format & PERF_FORMAT_TOTAL_TIME_ENABLED)
		printf("...... time enabled %016" PRIx64 "\n",
		       sample->read.time_enabled);

	if (read_format & PERF_FORMAT_TOTAL_TIME_RUNNING)
		printf("...... time running %016" PRIx64 "\n",
		       sample->read.time_running);

	if (read_format & PERF_FORMAT_GROUP) {
		u64 i;

		printf(".... group nr %" PRIu64 "\n", sample->read.group.nr);

		for (i = 0; i < sample->read.group.nr; i++) {
			struct sample_read_value *value;

			value = &sample->read.group.values[i];
			printf("..... id %016" PRIx64
			       ", value %016" PRIx64 "\n",
			       value->id, value->value);
		}
	} else
		printf("..... id %016" PRIx64 ", value %016" PRIx64 "\n",
			sample->read.one.id, sample->read.one.value);
}

static void dump_event(struct evlist *evlist, union perf_event *event,
		       u64 file_offset, struct perf_sample *sample)
{
	if (!dump_trace)
		return;

	printf("\n%#" PRIx64 " [%#x]: event: %d\n",
	       file_offset, event->header.size, event->header.type);

	trace_event(event);
	if (event->header.type == PERF_RECORD_SAMPLE && evlist->trace_event_sample_raw)
		evlist->trace_event_sample_raw(evlist, event, sample);

	if (sample)
		evlist__print_tstamp(evlist, event, sample);

	printf("%#" PRIx64 " [%#x]: PERF_RECORD_%s", file_offset,
	       event->header.size, perf_event__name(event->header.type));
}

char *get_page_size_name(u64 size, char *str)
{
	if (!size || !unit_number__scnprintf(str, PAGE_SIZE_NAME_LEN, size))
		snprintf(str, PAGE_SIZE_NAME_LEN, "%s", "N/A");

	return str;
}

static void dump_sample(struct evsel *evsel, union perf_event *event,
			struct perf_sample *sample)
{
	u64 sample_type;
	char str[PAGE_SIZE_NAME_LEN];

	if (!dump_trace)
		return;

	printf("(IP, 0x%x): %d/%d: %#" PRIx64 " period: %" PRIu64 " addr: %#" PRIx64 "\n",
	       event->header.misc, sample->pid, sample->tid, sample->ip,
	       sample->period, sample->addr);

	sample_type = evsel->core.attr.sample_type;

	if (evsel__has_callchain(evsel))
		callchain__printf(evsel, sample);

	if (evsel__has_br_stack(evsel))
		branch_stack__printf(sample, evsel__has_branch_callstack(evsel));

	if (sample_type & PERF_SAMPLE_REGS_USER)
		regs_user__printf(sample);

	if (sample_type & PERF_SAMPLE_REGS_INTR)
		regs_intr__printf(sample);

	if (sample_type & PERF_SAMPLE_STACK_USER)
		stack_user__printf(&sample->user_stack);

	if (sample_type & PERF_SAMPLE_WEIGHT_TYPE) {
		printf("... weight: %" PRIu64 "", sample->weight);
			if (sample_type & PERF_SAMPLE_WEIGHT_STRUCT) {
				printf(",0x%"PRIx16"", sample->ins_lat);
				printf(",0x%"PRIx16"", sample->p_stage_cyc);
			}
		printf("\n");
	}

	if (sample_type & PERF_SAMPLE_DATA_SRC)
		printf(" . data_src: 0x%"PRIx64"\n", sample->data_src);

	if (sample_type & PERF_SAMPLE_PHYS_ADDR)
		printf(" .. phys_addr: 0x%"PRIx64"\n", sample->phys_addr);

	if (sample_type & PERF_SAMPLE_DATA_PAGE_SIZE)
		printf(" .. data page size: %s\n", get_page_size_name(sample->data_page_size, str));

	if (sample_type & PERF_SAMPLE_CODE_PAGE_SIZE)
		printf(" .. code page size: %s\n", get_page_size_name(sample->code_page_size, str));

	if (sample_type & PERF_SAMPLE_TRANSACTION)
		printf("... transaction: %" PRIx64 "\n", sample->transaction);

	if (sample_type & PERF_SAMPLE_READ)
		sample_read__printf(sample, evsel->core.attr.read_format);
}

static void dump_read(struct evsel *evsel, union perf_event *event)
{
	struct perf_record_read *read_event = &event->read;
	u64 read_format;

	if (!dump_trace)
		return;

	printf(": %d %d %s %" PRI_lu64 "\n", event->read.pid, event->read.tid,
	       evsel__name(evsel), event->read.value);

	if (!evsel)
		return;

	read_format = evsel->core.attr.read_format;

	if (read_format & PERF_FORMAT_TOTAL_TIME_ENABLED)
		printf("... time enabled : %" PRI_lu64 "\n", read_event->time_enabled);

	if (read_format & PERF_FORMAT_TOTAL_TIME_RUNNING)
		printf("... time running : %" PRI_lu64 "\n", read_event->time_running);

	if (read_format & PERF_FORMAT_ID)
		printf("... id           : %" PRI_lu64 "\n", read_event->id);
}

static struct machine *machines__find_for_cpumode(struct machines *machines,
					       union perf_event *event,
					       struct perf_sample *sample)
{
	if (perf_guest &&
	    ((sample->cpumode == PERF_RECORD_MISC_GUEST_KERNEL) ||
	     (sample->cpumode == PERF_RECORD_MISC_GUEST_USER))) {
		u32 pid;

		if (event->header.type == PERF_RECORD_MMAP
		    || event->header.type == PERF_RECORD_MMAP2)
			pid = event->mmap.pid;
		else
			pid = sample->pid;

		return machines__find_guest(machines, pid);
	}

	return &machines->host;
}

static int deliver_sample_value(struct evlist *evlist,
				struct perf_tool *tool,
				union perf_event *event,
				struct perf_sample *sample,
				struct sample_read_value *v,
				struct machine *machine)
{
	struct perf_sample_id *sid = evlist__id2sid(evlist, v->id);
	struct evsel *evsel;

	if (sid) {
		sample->id     = v->id;
		sample->period = v->value - sid->period;
		sid->period    = v->value;
	}

	if (!sid || sid->evsel == NULL) {
		++evlist->stats.nr_unknown_id;
		return 0;
	}

	/*
	 * There's no reason to deliver sample
	 * for zero period, bail out.
	 */
	if (!sample->period)
		return 0;

	evsel = container_of(sid->evsel, struct evsel, core);
	return tool->sample(tool, event, sample, evsel, machine);
}

static int deliver_sample_group(struct evlist *evlist,
				struct perf_tool *tool,
				union  perf_event *event,
				struct perf_sample *sample,
				struct machine *machine)
{
	int ret = -EINVAL;
	u64 i;

	for (i = 0; i < sample->read.group.nr; i++) {
		ret = deliver_sample_value(evlist, tool, event, sample,
					   &sample->read.group.values[i],
					   machine);
		if (ret)
			break;
	}

	return ret;
}

static int evlist__deliver_sample(struct evlist *evlist, struct perf_tool *tool,
				  union  perf_event *event, struct perf_sample *sample,
				  struct evsel *evsel, struct machine *machine)
{
	/* We know evsel != NULL. */
	u64 sample_type = evsel->core.attr.sample_type;
	u64 read_format = evsel->core.attr.read_format;

	/* Standard sample delivery. */
	if (!(sample_type & PERF_SAMPLE_READ))
		return tool->sample(tool, event, sample, evsel, machine);

	/* For PERF_SAMPLE_READ we have either single or group mode. */
	if (read_format & PERF_FORMAT_GROUP)
		return deliver_sample_group(evlist, tool, event, sample,
					    machine);
	else
		return deliver_sample_value(evlist, tool, event, sample,
					    &sample->read.one, machine);
}

static int machines__deliver_event(struct machines *machines,
				   struct evlist *evlist,
				   union perf_event *event,
				   struct perf_sample *sample,
				   struct perf_tool *tool, u64 file_offset)
{
	struct evsel *evsel;
	struct machine *machine;

	dump_event(evlist, event, file_offset, sample);

	evsel = evlist__id2evsel(evlist, sample->id);

	machine = machines__find_for_cpumode(machines, event, sample);

	switch (event->header.type) {
	case PERF_RECORD_SAMPLE:
		if (evsel == NULL) {
			++evlist->stats.nr_unknown_id;
			return 0;
		}
		dump_sample(evsel, event, sample);
		if (machine == NULL) {
			++evlist->stats.nr_unprocessable_samples;
			return 0;
		}
		return evlist__deliver_sample(evlist, tool, event, sample, evsel, machine);
	case PERF_RECORD_MMAP:
		return tool->mmap(tool, event, sample, machine);
	case PERF_RECORD_MMAP2:
		if (event->header.misc & PERF_RECORD_MISC_PROC_MAP_PARSE_TIMEOUT)
			++evlist->stats.nr_proc_map_timeout;
		return tool->mmap2(tool, event, sample, machine);
	case PERF_RECORD_COMM:
		return tool->comm(tool, event, sample, machine);
	case PERF_RECORD_NAMESPACES:
		return tool->namespaces(tool, event, sample, machine);
	case PERF_RECORD_CGROUP:
		return tool->cgroup(tool, event, sample, machine);
	case PERF_RECORD_FORK:
		return tool->fork(tool, event, sample, machine);
	case PERF_RECORD_EXIT:
		return tool->exit(tool, event, sample, machine);
	case PERF_RECORD_LOST:
		if (tool->lost == perf_event__process_lost)
			evlist->stats.total_lost += event->lost.lost;
		return tool->lost(tool, event, sample, machine);
	case PERF_RECORD_LOST_SAMPLES:
		if (tool->lost_samples == perf_event__process_lost_samples)
			evlist->stats.total_lost_samples += event->lost_samples.lost;
		return tool->lost_samples(tool, event, sample, machine);
	case PERF_RECORD_READ:
		dump_read(evsel, event);
		return tool->read(tool, event, sample, evsel, machine);
	case PERF_RECORD_THROTTLE:
		return tool->throttle(tool, event, sample, machine);
	case PERF_RECORD_UNTHROTTLE:
		return tool->unthrottle(tool, event, sample, machine);
	case PERF_RECORD_AUX:
		if (tool->aux == perf_event__process_aux) {
			if (event->aux.flags & PERF_AUX_FLAG_TRUNCATED)
				evlist->stats.total_aux_lost += 1;
			if (event->aux.flags & PERF_AUX_FLAG_PARTIAL)
				evlist->stats.total_aux_partial += 1;
			if (event->aux.flags & PERF_AUX_FLAG_COLLISION)
				evlist->stats.total_aux_collision += 1;
		}
		return tool->aux(tool, event, sample, machine);
	case PERF_RECORD_ITRACE_START:
		return tool->itrace_start(tool, event, sample, machine);
	case PERF_RECORD_SWITCH:
	case PERF_RECORD_SWITCH_CPU_WIDE:
		return tool->context_switch(tool, event, sample, machine);
	case PERF_RECORD_KSYMBOL:
		return tool->ksymbol(tool, event, sample, machine);
	case PERF_RECORD_BPF_EVENT:
		return tool->bpf(tool, event, sample, machine);
	case PERF_RECORD_TEXT_POKE:
		return tool->text_poke(tool, event, sample, machine);
	case PERF_RECORD_AUX_OUTPUT_HW_ID:
		return tool->aux_output_hw_id(tool, event, sample, machine);
	default:
		++evlist->stats.nr_unknown_events;
		return -1;
	}
}

static int perf_session__deliver_event(struct perf_session *session,
				       union perf_event *event,
				       struct perf_tool *tool,
				       u64 file_offset)
{
	struct perf_sample sample;
	int ret = evlist__parse_sample(session->evlist, event, &sample);

	if (ret) {
		pr_err("Can't parse sample, err = %d\n", ret);
		return ret;
	}

	ret = auxtrace__process_event(session, event, &sample, tool);
	if (ret < 0)
		return ret;
	if (ret > 0)
		return 0;

	ret = machines__deliver_event(&session->machines, session->evlist,
				      event, &sample, tool, file_offset);

	if (dump_trace && sample.aux_sample.size)
		auxtrace__dump_auxtrace_sample(session, &sample);

	return ret;
}

static s64 perf_session__process_user_event(struct perf_session *session,
					    union perf_event *event,
					    u64 file_offset)
{
	struct ordered_events *oe = &session->ordered_events;
	struct perf_tool *tool = session->tool;
	struct perf_sample sample = { .time = 0, };
	int fd = perf_data__fd(session->data);
	int err;

	if (event->header.type != PERF_RECORD_COMPRESSED ||
	    tool->compressed == perf_session__process_compressed_event_stub)
		dump_event(session->evlist, event, file_offset, &sample);

	/* These events are processed right away */
	switch (event->header.type) {
	case PERF_RECORD_HEADER_ATTR:
		err = tool->attr(tool, event, &session->evlist);
		if (err == 0) {
			perf_session__set_id_hdr_size(session);
			perf_session__set_comm_exec(session);
		}
		return err;
	case PERF_RECORD_EVENT_UPDATE:
		return tool->event_update(tool, event, &session->evlist);
	case PERF_RECORD_HEADER_EVENT_TYPE:
		/*
		 * Deprecated, but we need to handle it for sake
		 * of old data files create in pipe mode.
		 */
		return 0;
	case PERF_RECORD_HEADER_TRACING_DATA:
		/*
		 * Setup for reading amidst mmap, but only when we
		 * are in 'file' mode. The 'pipe' fd is in proper
		 * place already.
		 */
		if (!perf_data__is_pipe(session->data))
			lseek(fd, file_offset, SEEK_SET);
		return tool->tracing_data(session, event);
	case PERF_RECORD_HEADER_BUILD_ID:
		return tool->build_id(session, event);
	case PERF_RECORD_FINISHED_ROUND:
		return tool->finished_round(tool, event, oe);
	case PERF_RECORD_ID_INDEX:
		return tool->id_index(session, event);
	case PERF_RECORD_AUXTRACE_INFO:
		return tool->auxtrace_info(session, event);
	case PERF_RECORD_AUXTRACE:
		/* setup for reading amidst mmap */
		lseek(fd, file_offset + event->header.size, SEEK_SET);
		return tool->auxtrace(session, event);
	case PERF_RECORD_AUXTRACE_ERROR:
		perf_session__auxtrace_error_inc(session, event);
		return tool->auxtrace_error(session, event);
	case PERF_RECORD_THREAD_MAP:
		return tool->thread_map(session, event);
	case PERF_RECORD_CPU_MAP:
		return tool->cpu_map(session, event);
	case PERF_RECORD_STAT_CONFIG:
		return tool->stat_config(session, event);
	case PERF_RECORD_STAT:
		return tool->stat(session, event);
	case PERF_RECORD_STAT_ROUND:
		return tool->stat_round(session, event);
	case PERF_RECORD_TIME_CONV:
		session->time_conv = event->time_conv;
		return tool->time_conv(session, event);
	case PERF_RECORD_HEADER_FEATURE:
		return tool->feature(session, event);
	case PERF_RECORD_COMPRESSED:
		err = tool->compressed(session, event, file_offset);
		if (err)
			dump_event(session->evlist, event, file_offset, &sample);
		return err;
	default:
		return -EINVAL;
	}
}

int perf_session__deliver_synth_event(struct perf_session *session,
				      union perf_event *event,
				      struct perf_sample *sample)
{
	struct evlist *evlist = session->evlist;
	struct perf_tool *tool = session->tool;

	events_stats__inc(&evlist->stats, event->header.type);

	if (event->header.type >= PERF_RECORD_USER_TYPE_START)
		return perf_session__process_user_event(session, event, 0);

	return machines__deliver_event(&session->machines, evlist, event, sample, tool, 0);
}

static void event_swap(union perf_event *event, bool sample_id_all)
{
	perf_event__swap_op swap;

	swap = perf_event__swap_ops[event->header.type];
	if (swap)
		swap(event, sample_id_all);
}

int perf_session__peek_event(struct perf_session *session, off_t file_offset,
			     void *buf, size_t buf_sz,
			     union perf_event **event_ptr,
			     struct perf_sample *sample)
{
	union perf_event *event;
	size_t hdr_sz, rest;
	int fd;

	if (session->one_mmap && !session->header.needs_swap) {
		event = file_offset - session->one_mmap_offset +
			session->one_mmap_addr;
		goto out_parse_sample;
	}

	if (perf_data__is_pipe(session->data))
		return -1;

	fd = perf_data__fd(session->data);
	hdr_sz = sizeof(struct perf_event_header);

	if (buf_sz < hdr_sz)
		return -1;

	if (lseek(fd, file_offset, SEEK_SET) == (off_t)-1 ||
	    readn(fd, buf, hdr_sz) != (ssize_t)hdr_sz)
		return -1;

	event = (union perf_event *)buf;

	if (session->header.needs_swap)
		perf_event_header__bswap(&event->header);

	if (event->header.size < hdr_sz || event->header.size > buf_sz)
		return -1;

	buf += hdr_sz;
	rest = event->header.size - hdr_sz;

	if (readn(fd, buf, rest) != (ssize_t)rest)
		return -1;

	if (session->header.needs_swap)
		event_swap(event, evlist__sample_id_all(session->evlist));

out_parse_sample:

	if (sample && event->header.type < PERF_RECORD_USER_TYPE_START &&
	    evlist__parse_sample(session->evlist, event, sample))
		return -1;

	*event_ptr = event;

	return 0;
}

int perf_session__peek_events(struct perf_session *session, u64 offset,
			      u64 size, peek_events_cb_t cb, void *data)
{
	u64 max_offset = offset + size;
	char buf[PERF_SAMPLE_MAX_SIZE];
	union perf_event *event;
	int err;

	do {
		err = perf_session__peek_event(session, offset, buf,
					       PERF_SAMPLE_MAX_SIZE, &event,
					       NULL);
		if (err)
			return err;

		err = cb(session, event, offset, data);
		if (err)
			return err;

		offset += event->header.size;
		if (event->header.type == PERF_RECORD_AUXTRACE)
			offset += event->auxtrace.size;

	} while (offset < max_offset);

	return err;
}

static s64 perf_session__process_event(struct perf_session *session,
				       union perf_event *event, u64 file_offset)
{
	struct evlist *evlist = session->evlist;
	struct perf_tool *tool = session->tool;
	int ret;

	if (session->header.needs_swap)
		event_swap(event, evlist__sample_id_all(evlist));

	if (event->header.type >= PERF_RECORD_HEADER_MAX)
		return -EINVAL;

	events_stats__inc(&evlist->stats, event->header.type);

	if (event->header.type >= PERF_RECORD_USER_TYPE_START)
		return perf_session__process_user_event(session, event, file_offset);

	if (tool->ordered_events) {
		u64 timestamp = -1ULL;

		ret = evlist__parse_sample_timestamp(evlist, event, &timestamp);
		if (ret && ret != -1)
			return ret;

		ret = perf_session__queue_event(session, event, timestamp, file_offset);
		if (ret != -ETIME)
			return ret;
	}

	return perf_session__deliver_event(session, event, tool, file_offset);
}

void perf_event_header__bswap(struct perf_event_header *hdr)
{
	hdr->type = bswap_32(hdr->type);
	hdr->misc = bswap_16(hdr->misc);
	hdr->size = bswap_16(hdr->size);
}

struct thread *perf_session__findnew(struct perf_session *session, pid_t pid)
{
	return machine__findnew_thread(&session->machines.host, -1, pid);
}

int perf_session__register_idle_thread(struct perf_session *session)
{
	struct thread *thread = machine__idle_thread(&session->machines.host);

	/* machine__idle_thread() got the thread, so put it */
	thread__put(thread);
	return thread ? 0 : -1;
}

static void
perf_session__warn_order(const struct perf_session *session)
{
	const struct ordered_events *oe = &session->ordered_events;
	struct evsel *evsel;
	bool should_warn = true;

	evlist__for_each_entry(session->evlist, evsel) {
		if (evsel->core.attr.write_backward)
			should_warn = false;
	}

	if (!should_warn)
		return;
	if (oe->nr_unordered_events != 0)
		ui__warning("%u out of order events recorded.\n", oe->nr_unordered_events);
}

static void perf_session__warn_about_errors(const struct perf_session *session)
{
	const struct events_stats *stats = &session->evlist->stats;

	if (session->tool->lost == perf_event__process_lost &&
	    stats->nr_events[PERF_RECORD_LOST] != 0) {
		ui__warning("Processed %d events and lost %d chunks!\n\n"
			    "Check IO/CPU overload!\n\n",
			    stats->nr_events[0],
			    stats->nr_events[PERF_RECORD_LOST]);
	}

	if (session->tool->lost_samples == perf_event__process_lost_samples) {
		double drop_rate;

		drop_rate = (double)stats->total_lost_samples /
			    (double) (stats->nr_events[PERF_RECORD_SAMPLE] + stats->total_lost_samples);
		if (drop_rate > 0.05) {
			ui__warning("Processed %" PRIu64 " samples and lost %3.2f%%!\n\n",
				    stats->nr_events[PERF_RECORD_SAMPLE] + stats->total_lost_samples,
				    drop_rate * 100.0);
		}
	}

	if (session->tool->aux == perf_event__process_aux &&
	    stats->total_aux_lost != 0) {
		ui__warning("AUX data lost %" PRIu64 " times out of %u!\n\n",
			    stats->total_aux_lost,
			    stats->nr_events[PERF_RECORD_AUX]);
	}

	if (session->tool->aux == perf_event__process_aux &&
	    stats->total_aux_partial != 0) {
		bool vmm_exclusive = false;

		(void)sysfs__read_bool("module/kvm_intel/parameters/vmm_exclusive",
		                       &vmm_exclusive);

		ui__warning("AUX data had gaps in it %" PRIu64 " times out of %u!\n\n"
		            "Are you running a KVM guest in the background?%s\n\n",
			    stats->total_aux_partial,
			    stats->nr_events[PERF_RECORD_AUX],
			    vmm_exclusive ?
			    "\nReloading kvm_intel module with vmm_exclusive=0\n"
			    "will reduce the gaps to only guest's timeslices." :
			    "");
	}

	if (session->tool->aux == perf_event__process_aux &&
	    stats->total_aux_collision != 0) {
		ui__warning("AUX data detected collision  %" PRIu64 " times out of %u!\n\n",
			    stats->total_aux_collision,
			    stats->nr_events[PERF_RECORD_AUX]);
	}

	if (stats->nr_unknown_events != 0) {
		ui__warning("Found %u unknown events!\n\n"
			    "Is this an older tool processing a perf.data "
			    "file generated by a more recent tool?\n\n"
			    "If that is not the case, consider "
			    "reporting to linux-kernel@vger.kernel.org.\n\n",
			    stats->nr_unknown_events);
	}

	if (stats->nr_unknown_id != 0) {
		ui__warning("%u samples with id not present in the header\n",
			    stats->nr_unknown_id);
	}

	if (stats->nr_invalid_chains != 0) {
		ui__warning("Found invalid callchains!\n\n"
			    "%u out of %u events were discarded for this reason.\n\n"
			    "Consider reporting to linux-kernel@vger.kernel.org.\n\n",
			    stats->nr_invalid_chains,
			    stats->nr_events[PERF_RECORD_SAMPLE]);
	}

	if (stats->nr_unprocessable_samples != 0) {
		ui__warning("%u unprocessable samples recorded.\n"
			    "Do you have a KVM guest running and not using 'perf kvm'?\n",
			    stats->nr_unprocessable_samples);
	}

	perf_session__warn_order(session);

	events_stats__auxtrace_error_warn(stats);

	if (stats->nr_proc_map_timeout != 0) {
		ui__warning("%d map information files for pre-existing threads were\n"
			    "not processed, if there are samples for addresses they\n"
			    "will not be resolved, you may find out which are these\n"
			    "threads by running with -v and redirecting the output\n"
			    "to a file.\n"
			    "The time limit to process proc map is too short?\n"
			    "Increase it by --proc-map-timeout\n",
			    stats->nr_proc_map_timeout);
	}
}

static int perf_session__flush_thread_stack(struct thread *thread,
					    void *p __maybe_unused)
{
	return thread_stack__flush(thread);
}

static int perf_session__flush_thread_stacks(struct perf_session *session)
{
	return machines__for_each_thread(&session->machines,
					 perf_session__flush_thread_stack,
					 NULL);
}

volatile int session_done;

static int __perf_session__process_decomp_events(struct perf_session *session);

static int __perf_session__process_pipe_events(struct perf_session *session)
{
	struct ordered_events *oe = &session->ordered_events;
	struct perf_tool *tool = session->tool;
	union perf_event *event;
	uint32_t size, cur_size = 0;
	void *buf = NULL;
	s64 skip = 0;
	u64 head;
	ssize_t err;
	void *p;

	perf_tool__fill_defaults(tool);

	head = 0;
	cur_size = sizeof(union perf_event);

	buf = malloc(cur_size);
	if (!buf)
		return -errno;
	ordered_events__set_copy_on_queue(oe, true);
more:
	event = buf;
	err = perf_data__read(session->data, event,
			      sizeof(struct perf_event_header));
	if (err <= 0) {
		if (err == 0)
			goto done;

		pr_err("failed to read event header\n");
		goto out_err;
	}

	if (session->header.needs_swap)
		perf_event_header__bswap(&event->header);

	size = event->header.size;
	if (size < sizeof(struct perf_event_header)) {
		pr_err("bad event header size\n");
		goto out_err;
	}

	if (size > cur_size) {
		void *new = realloc(buf, size);
		if (!new) {
			pr_err("failed to allocate memory to read event\n");
			goto out_err;
		}
		buf = new;
		cur_size = size;
		event = buf;
	}
	p = event;
	p += sizeof(struct perf_event_header);

	if (size - sizeof(struct perf_event_header)) {
		err = perf_data__read(session->data, p,
				      size - sizeof(struct perf_event_header));
		if (err <= 0) {
			if (err == 0) {
				pr_err("unexpected end of event stream\n");
				goto done;
			}

			pr_err("failed to read event data\n");
			goto out_err;
		}
	}

	if ((skip = perf_session__process_event(session, event, head)) < 0) {
		pr_err("%#" PRIx64 " [%#x]: failed to process type: %d\n",
		       head, event->header.size, event->header.type);
		err = -EINVAL;
		goto out_err;
	}

	head += size;

	if (skip > 0)
		head += skip;

	err = __perf_session__process_decomp_events(session);
	if (err)
		goto out_err;

	if (!session_done())
		goto more;
done:
	/* do the final flush for ordered samples */
	err = ordered_events__flush(oe, OE_FLUSH__FINAL);
	if (err)
		goto out_err;
	err = auxtrace__flush_events(session, tool);
	if (err)
		goto out_err;
	err = perf_session__flush_thread_stacks(session);
out_err:
	free(buf);
	if (!tool->no_warn)
		perf_session__warn_about_errors(session);
	ordered_events__free(&session->ordered_events);
	auxtrace__free_events(session);
	return err;
}

static union perf_event *
prefetch_event(char *buf, u64 head, size_t mmap_size,
	       bool needs_swap, union perf_event *error)
{
	union perf_event *event;

	/*
	 * Ensure we have enough space remaining to read
	 * the size of the event in the headers.
	 */
	if (head + sizeof(event->header) > mmap_size)
		return NULL;

	event = (union perf_event *)(buf + head);
	if (needs_swap)
		perf_event_header__bswap(&event->header);

	if (head + event->header.size <= mmap_size)
		return event;

	/* We're not fetching the event so swap back again */
	if (needs_swap)
		perf_event_header__bswap(&event->header);

	pr_debug("%s: head=%#" PRIx64 " event->header_size=%#x, mmap_size=%#zx:"
		 " fuzzed or compressed perf.data?\n",__func__, head, event->header.size, mmap_size);

	return error;
}

static union perf_event *
fetch_mmaped_event(u64 head, size_t mmap_size, char *buf, bool needs_swap)
{
	return prefetch_event(buf, head, mmap_size, needs_swap, ERR_PTR(-EINVAL));
}

static union perf_event *
fetch_decomp_event(u64 head, size_t mmap_size, char *buf, bool needs_swap)
{
	return prefetch_event(buf, head, mmap_size, needs_swap, NULL);
}

static int __perf_session__process_decomp_events(struct perf_session *session)
{
	s64 skip;
	u64 size;
<<<<<<< HEAD
	struct decomp *decomp = session->decomp_last;
=======
	struct decomp *decomp = session->active_decomp->decomp_last;
>>>>>>> df0cc57e

	if (!decomp)
		return 0;

	while (decomp->head < decomp->size && !session_done()) {
		union perf_event *event = fetch_decomp_event(decomp->head, decomp->size, decomp->data,
							     session->header.needs_swap);

		if (!event)
			break;

		size = event->header.size;

		if (size < sizeof(struct perf_event_header) ||
		    (skip = perf_session__process_event(session, event, decomp->file_pos)) < 0) {
			pr_err("%#" PRIx64 " [%#x]: failed to process type: %d\n",
				decomp->file_pos + decomp->head, event->header.size, event->header.type);
			return -EINVAL;
		}

		if (skip)
			size += skip;

		decomp->head += size;
	}

	return 0;
}

/*
 * On 64bit we can mmap the data file in one go. No need for tiny mmap
 * slices. On 32bit we use 32MB.
 */
#if BITS_PER_LONG == 64
#define MMAP_SIZE ULLONG_MAX
#define NUM_MMAPS 1
#else
#define MMAP_SIZE (32 * 1024 * 1024ULL)
#define NUM_MMAPS 128
#endif

struct reader;

typedef s64 (*reader_cb_t)(struct perf_session *session,
			   union perf_event *event,
			   u64 file_offset);

struct reader {
	int		 fd;
	u64		 data_size;
	u64		 data_offset;
	reader_cb_t	 process;
	bool		 in_place_update;
<<<<<<< HEAD
=======
	char		 *mmaps[NUM_MMAPS];
	size_t		 mmap_size;
	int		 mmap_idx;
	char		 *mmap_cur;
	u64		 file_pos;
	u64		 file_offset;
	u64		 head;
	struct zstd_data   zstd_data;
	struct decomp_data decomp_data;
>>>>>>> df0cc57e
};

static int
reader__init(struct reader *rd, bool *one_mmap)
{
	u64 data_size = rd->data_size;
	char **mmaps = rd->mmaps;

	rd->head = rd->data_offset;
	data_size += rd->data_offset;

	rd->mmap_size = MMAP_SIZE;
	if (rd->mmap_size > data_size) {
		rd->mmap_size = data_size;
		if (one_mmap)
			*one_mmap = true;
	}

	memset(mmaps, 0, sizeof(rd->mmaps));

	if (zstd_init(&rd->zstd_data, 0))
		return -1;
	rd->decomp_data.zstd_decomp = &rd->zstd_data;

	return 0;
}

static void
reader__release_decomp(struct reader *rd)
{
	perf_decomp__release_events(rd->decomp_data.decomp);
	zstd_fini(&rd->zstd_data);
}

static int
reader__mmap(struct reader *rd, struct perf_session *session)
{
	int mmap_prot, mmap_flags;
	char *buf, **mmaps = rd->mmaps;
	u64 page_offset;

	mmap_prot  = PROT_READ;
	mmap_flags = MAP_SHARED;

	if (rd->in_place_update) {
		mmap_prot  |= PROT_WRITE;
	} else if (session->header.needs_swap) {
		mmap_prot  |= PROT_WRITE;
		mmap_flags = MAP_PRIVATE;
	}

	if (mmaps[rd->mmap_idx]) {
		munmap(mmaps[rd->mmap_idx], rd->mmap_size);
		mmaps[rd->mmap_idx] = NULL;
	}

	page_offset = page_size * (rd->head / page_size);
	rd->file_offset += page_offset;
	rd->head -= page_offset;

	buf = mmap(NULL, rd->mmap_size, mmap_prot, mmap_flags, rd->fd,
		   rd->file_offset);
	if (buf == MAP_FAILED) {
		pr_err("failed to mmap file\n");
		return -errno;
	}
	mmaps[rd->mmap_idx] = rd->mmap_cur = buf;
	rd->mmap_idx = (rd->mmap_idx + 1) & (ARRAY_SIZE(rd->mmaps) - 1);
	rd->file_pos = rd->file_offset + rd->head;
	if (session->one_mmap) {
		session->one_mmap_addr = buf;
		session->one_mmap_offset = rd->file_offset;
	}

	return 0;
}

enum {
	READER_OK,
	READER_NODATA,
};

static int
reader__read_event(struct reader *rd, struct perf_session *session,
		   struct ui_progress *prog)
{
	u64 size;
	int err = READER_OK;
	union perf_event *event;
	s64 skip;

	event = fetch_mmaped_event(rd->head, rd->mmap_size, rd->mmap_cur,
				   session->header.needs_swap);
	if (IS_ERR(event))
		return PTR_ERR(event);

	if (!event)
		return READER_NODATA;

	size = event->header.size;

	skip = -EINVAL;

	if (size < sizeof(struct perf_event_header) ||
	    (skip = rd->process(session, event, rd->file_pos)) < 0) {
		pr_err("%#" PRIx64 " [%#x]: failed to process type: %d [%s]\n",
		       rd->file_offset + rd->head, event->header.size,
		       event->header.type, strerror(-skip));
		err = skip;
		goto out;
	}

	if (skip)
		size += skip;

	rd->head += size;
	rd->file_pos += size;

	err = __perf_session__process_decomp_events(session);
	if (err)
		goto out;

	ui_progress__update(prog, size);

out:
	return err;
}

static inline bool
reader__eof(struct reader *rd)
{
	return (rd->file_pos >= rd->data_size + rd->data_offset);
}

static int
reader__process_events(struct reader *rd, struct perf_session *session,
		       struct ui_progress *prog)
{
	int err;

	err = reader__init(rd, &session->one_mmap);
	if (err)
		goto out;

	session->active_decomp = &rd->decomp_data;

remap:
	err = reader__mmap(rd, session);
	if (err)
		goto out;

more:
	err = reader__read_event(rd, session, prog);
	if (err < 0)
		goto out;
	else if (err == READER_NODATA)
		goto remap;

	if (session_done())
		goto out;

	if (!reader__eof(rd))
		goto more;

out:
	session->active_decomp = &session->decomp_data;
	return err;
}

static s64 process_simple(struct perf_session *session,
			  union perf_event *event,
			  u64 file_offset)
{
	return perf_session__process_event(session, event, file_offset);
}

static int __perf_session__process_events(struct perf_session *session)
{
	struct reader rd = {
		.fd		= perf_data__fd(session->data),
		.data_size	= session->header.data_size,
		.data_offset	= session->header.data_offset,
		.process	= process_simple,
		.in_place_update = session->data->in_place_update,
	};
	struct ordered_events *oe = &session->ordered_events;
	struct perf_tool *tool = session->tool;
	struct ui_progress prog;
	int err;

	perf_tool__fill_defaults(tool);

	if (rd.data_size == 0)
		return -1;

	ui_progress__init_size(&prog, rd.data_size, "Processing events...");

	err = reader__process_events(&rd, session, &prog);
	if (err)
		goto out_err;
	/* do the final flush for ordered samples */
	err = ordered_events__flush(oe, OE_FLUSH__FINAL);
	if (err)
		goto out_err;
	err = auxtrace__flush_events(session, tool);
	if (err)
		goto out_err;
	err = perf_session__flush_thread_stacks(session);
out_err:
	ui_progress__finish();
	if (!tool->no_warn)
		perf_session__warn_about_errors(session);
	/*
	 * We may switching perf.data output, make ordered_events
	 * reusable.
	 */
	ordered_events__reinit(&session->ordered_events);
	auxtrace__free_events(session);
	reader__release_decomp(&rd);
	session->one_mmap = false;
	return err;
}

int perf_session__process_events(struct perf_session *session)
{
	if (perf_session__register_idle_thread(session) < 0)
		return -ENOMEM;

	if (perf_data__is_pipe(session->data))
		return __perf_session__process_pipe_events(session);

	return __perf_session__process_events(session);
}

bool perf_session__has_traces(struct perf_session *session, const char *msg)
{
	struct evsel *evsel;

	evlist__for_each_entry(session->evlist, evsel) {
		if (evsel->core.attr.type == PERF_TYPE_TRACEPOINT)
			return true;
	}

	pr_err("No trace sample to read. Did you call 'perf %s'?\n", msg);
	return false;
}

int map__set_kallsyms_ref_reloc_sym(struct map *map, const char *symbol_name, u64 addr)
{
	char *bracket;
	struct ref_reloc_sym *ref;
	struct kmap *kmap;

	ref = zalloc(sizeof(struct ref_reloc_sym));
	if (ref == NULL)
		return -ENOMEM;

	ref->name = strdup(symbol_name);
	if (ref->name == NULL) {
		free(ref);
		return -ENOMEM;
	}

	bracket = strchr(ref->name, ']');
	if (bracket)
		*bracket = '\0';

	ref->addr = addr;

	kmap = map__kmap(map);
	if (kmap)
		kmap->ref_reloc_sym = ref;

	return 0;
}

size_t perf_session__fprintf_dsos(struct perf_session *session, FILE *fp)
{
	return machines__fprintf_dsos(&session->machines, fp);
}

size_t perf_session__fprintf_dsos_buildid(struct perf_session *session, FILE *fp,
					  bool (skip)(struct dso *dso, int parm), int parm)
{
	return machines__fprintf_dsos_buildid(&session->machines, fp, skip, parm);
}

size_t perf_session__fprintf_nr_events(struct perf_session *session, FILE *fp,
				       bool skip_empty)
{
	size_t ret;
	const char *msg = "";

	if (perf_header__has_feat(&session->header, HEADER_AUXTRACE))
		msg = " (excludes AUX area (e.g. instruction trace) decoded / synthesized events)";

	ret = fprintf(fp, "\nAggregated stats:%s\n", msg);

	ret += events_stats__fprintf(&session->evlist->stats, fp, skip_empty);
	return ret;
}

size_t perf_session__fprintf(struct perf_session *session, FILE *fp)
{
	/*
	 * FIXME: Here we have to actually print all the machines in this
	 * session, not just the host...
	 */
	return machine__fprintf(&session->machines.host, fp);
}

struct evsel *perf_session__find_first_evtype(struct perf_session *session,
					      unsigned int type)
{
	struct evsel *pos;

	evlist__for_each_entry(session->evlist, pos) {
		if (pos->core.attr.type == type)
			return pos;
	}
	return NULL;
}

int perf_session__cpu_bitmap(struct perf_session *session,
			     const char *cpu_list, unsigned long *cpu_bitmap)
{
	int i, err = -1;
	struct perf_cpu_map *map;
	int nr_cpus = min(session->header.env.nr_cpus_avail, MAX_NR_CPUS);

	for (i = 0; i < PERF_TYPE_MAX; ++i) {
		struct evsel *evsel;

		evsel = perf_session__find_first_evtype(session, i);
		if (!evsel)
			continue;

		if (!(evsel->core.attr.sample_type & PERF_SAMPLE_CPU)) {
			pr_err("File does not contain CPU events. "
			       "Remove -C option to proceed.\n");
			return -1;
		}
	}

	map = perf_cpu_map__new(cpu_list);
	if (map == NULL) {
		pr_err("Invalid cpu_list\n");
		return -1;
	}

	for (i = 0; i < map->nr; i++) {
		int cpu = map->map[i];

		if (cpu >= nr_cpus) {
			pr_err("Requested CPU %d too large. "
			       "Consider raising MAX_NR_CPUS\n", cpu);
			goto out_delete_map;
		}

		set_bit(cpu, cpu_bitmap);
	}

	err = 0;

out_delete_map:
	perf_cpu_map__put(map);
	return err;
}

void perf_session__fprintf_info(struct perf_session *session, FILE *fp,
				bool full)
{
	if (session == NULL || fp == NULL)
		return;

	fprintf(fp, "# ========\n");
	perf_header__fprintf_info(session, fp, full);
	fprintf(fp, "# ========\n#\n");
}

int perf_event__process_id_index(struct perf_session *session,
				 union perf_event *event)
{
	struct evlist *evlist = session->evlist;
	struct perf_record_id_index *ie = &event->id_index;
	size_t i, nr, max_nr;

	max_nr = (ie->header.size - sizeof(struct perf_record_id_index)) /
		 sizeof(struct id_index_entry);
	nr = ie->nr;
	if (nr > max_nr)
		return -EINVAL;

	if (dump_trace)
		fprintf(stdout, " nr: %zu\n", nr);

	for (i = 0; i < nr; i++) {
		struct id_index_entry *e = &ie->entries[i];
		struct perf_sample_id *sid;

		if (dump_trace) {
			fprintf(stdout,	" ... id: %"PRI_lu64, e->id);
			fprintf(stdout,	"  idx: %"PRI_lu64, e->idx);
			fprintf(stdout,	"  cpu: %"PRI_ld64, e->cpu);
			fprintf(stdout,	"  tid: %"PRI_ld64"\n", e->tid);
		}

		sid = evlist__id2sid(evlist, e->id);
		if (!sid)
			return -ENOENT;
		sid->idx = e->idx;
		sid->cpu = e->cpu;
		sid->tid = e->tid;
	}
	return 0;
}<|MERGE_RESOLUTION|>--- conflicted
+++ resolved
@@ -2123,11 +2123,7 @@
 {
 	s64 skip;
 	u64 size;
-<<<<<<< HEAD
-	struct decomp *decomp = session->decomp_last;
-=======
 	struct decomp *decomp = session->active_decomp->decomp_last;
->>>>>>> df0cc57e
 
 	if (!decomp)
 		return 0;
@@ -2181,8 +2177,6 @@
 	u64		 data_offset;
 	reader_cb_t	 process;
 	bool		 in_place_update;
-<<<<<<< HEAD
-=======
 	char		 *mmaps[NUM_MMAPS];
 	size_t		 mmap_size;
 	int		 mmap_idx;
@@ -2192,7 +2186,6 @@
 	u64		 head;
 	struct zstd_data   zstd_data;
 	struct decomp_data decomp_data;
->>>>>>> df0cc57e
 };
 
 static int
