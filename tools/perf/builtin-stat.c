--- conflicted
+++ resolved
@@ -1039,46 +1039,6 @@
 		if (total)
 			ratio = total / avg;
 
-<<<<<<< HEAD
-		fprintf(output, " # %8.3f GHz                    ", ratio);
-	} else if (transaction_run &&
-		   perf_evsel__cmp(evsel, nth_evsel(T_CYCLES_IN_TX))) {
-		total = avg_stats(&runtime_cycles_stats[cpu]);
-		if (total)
-			fprintf(output,
-				" #   %5.2f%% transactional cycles   ",
-				100.0 * (avg / total));
-	} else if (transaction_run &&
-		   perf_evsel__cmp(evsel, nth_evsel(T_CYCLES_IN_TX_CP))) {
-		total = avg_stats(&runtime_cycles_stats[cpu]);
-		total2 = avg_stats(&runtime_cycles_in_tx_stats[cpu]);
-		if (total2 < avg)
-			total2 = avg;
-		if (total)
-			fprintf(output,
-				" #   %5.2f%% aborted cycles         ",
-				100.0 * ((total2-avg) / total));
-	} else if (transaction_run &&
-		   perf_evsel__cmp(evsel, nth_evsel(T_TRANSACTION_START)) &&
-		   avg > 0 &&
-		   runtime_cycles_in_tx_stats[cpu].n != 0) {
-		total = avg_stats(&runtime_cycles_in_tx_stats[cpu]);
-
-		if (total)
-			ratio = total / avg;
-
-		fprintf(output, " # %8.0f cycles / transaction   ", ratio);
-	} else if (transaction_run &&
-		   perf_evsel__cmp(evsel, nth_evsel(T_ELISION_START)) &&
-		   avg > 0 &&
-		   runtime_cycles_in_tx_stats[cpu].n != 0) {
-		total = avg_stats(&runtime_cycles_in_tx_stats[cpu]);
-
-		if (total)
-			ratio = total / avg;
-
-=======
->>>>>>> 784f3390
 		fprintf(output, " # %8.0f cycles / elision       ", ratio);
 	} else if (runtime_nsecs_stats[cpu].n != 0) {
 		char unit = 'M';
