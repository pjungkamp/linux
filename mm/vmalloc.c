// SPDX-License-Identifier: GPL-2.0-only
/*
 *  Copyright (C) 1993  Linus Torvalds
 *  Support of BIGMEM added by Gerhard Wichert, Siemens AG, July 1999
 *  SMP-safe vmalloc/vfree/ioremap, Tigran Aivazian <tigran@veritas.com>, May 2000
 *  Major rework to support vmap/vunmap, Christoph Hellwig, SGI, August 2002
 *  Numa awareness, Christoph Lameter, SGI, June 2005
 *  Improving global KVA allocator, Uladzislau Rezki, Sony, May 2019
 */

#include <linux/vmalloc.h>
#include <linux/mm.h>
#include <linux/module.h>
#include <linux/highmem.h>
#include <linux/sched/signal.h>
#include <linux/slab.h>
#include <linux/spinlock.h>
#include <linux/interrupt.h>
#include <linux/proc_fs.h>
#include <linux/seq_file.h>
#include <linux/set_memory.h>
#include <linux/debugobjects.h>
#include <linux/kallsyms.h>
#include <linux/list.h>
#include <linux/notifier.h>
#include <linux/rbtree.h>
#include <linux/xarray.h>
#include <linux/io.h>
#include <linux/rcupdate.h>
#include <linux/pfn.h>
#include <linux/kmemleak.h>
#include <linux/atomic.h>
#include <linux/compiler.h>
#include <linux/memcontrol.h>
#include <linux/llist.h>
#include <linux/bitops.h>
#include <linux/rbtree_augmented.h>
#include <linux/overflow.h>
#include <linux/pgtable.h>
#include <linux/uaccess.h>
#include <linux/hugetlb.h>
#include <linux/sched/mm.h>
#include <asm/tlbflush.h>
#include <asm/shmparam.h>

#include "internal.h"
#include "pgalloc-track.h"

#ifdef CONFIG_HAVE_ARCH_HUGE_VMAP
static unsigned int __ro_after_init ioremap_max_page_shift = BITS_PER_LONG - 1;

static int __init set_nohugeiomap(char *str)
{
	ioremap_max_page_shift = PAGE_SHIFT;
	return 0;
}
early_param("nohugeiomap", set_nohugeiomap);
#else /* CONFIG_HAVE_ARCH_HUGE_VMAP */
static const unsigned int ioremap_max_page_shift = PAGE_SHIFT;
#endif	/* CONFIG_HAVE_ARCH_HUGE_VMAP */

#ifdef CONFIG_HAVE_ARCH_HUGE_VMALLOC
static bool __ro_after_init vmap_allow_huge = true;

static int __init set_nohugevmalloc(char *str)
{
	vmap_allow_huge = false;
	return 0;
}
early_param("nohugevmalloc", set_nohugevmalloc);
#else /* CONFIG_HAVE_ARCH_HUGE_VMALLOC */
static const bool vmap_allow_huge = false;
#endif	/* CONFIG_HAVE_ARCH_HUGE_VMALLOC */

bool is_vmalloc_addr(const void *x)
{
	unsigned long addr = (unsigned long)x;

	return addr >= VMALLOC_START && addr < VMALLOC_END;
}
EXPORT_SYMBOL(is_vmalloc_addr);

struct vfree_deferred {
	struct llist_head list;
	struct work_struct wq;
};
static DEFINE_PER_CPU(struct vfree_deferred, vfree_deferred);

static void __vunmap(const void *, int);

static void free_work(struct work_struct *w)
{
	struct vfree_deferred *p = container_of(w, struct vfree_deferred, wq);
	struct llist_node *t, *llnode;

	llist_for_each_safe(llnode, t, llist_del_all(&p->list))
		__vunmap((void *)llnode, 1);
}

/*** Page table manipulation functions ***/
static int vmap_pte_range(pmd_t *pmd, unsigned long addr, unsigned long end,
			phys_addr_t phys_addr, pgprot_t prot,
			unsigned int max_page_shift, pgtbl_mod_mask *mask)
{
	pte_t *pte;
	u64 pfn;
	unsigned long size = PAGE_SIZE;

	pfn = phys_addr >> PAGE_SHIFT;
	pte = pte_alloc_kernel_track(pmd, addr, mask);
	if (!pte)
		return -ENOMEM;
	do {
		BUG_ON(!pte_none(*pte));

#ifdef CONFIG_HUGETLB_PAGE
		size = arch_vmap_pte_range_map_size(addr, end, pfn, max_page_shift);
		if (size != PAGE_SIZE) {
			pte_t entry = pfn_pte(pfn, prot);

			entry = pte_mkhuge(entry);
			entry = arch_make_huge_pte(entry, ilog2(size), 0);
			set_huge_pte_at(&init_mm, addr, pte, entry);
			pfn += PFN_DOWN(size);
			continue;
		}
#endif
		set_pte_at(&init_mm, addr, pte, pfn_pte(pfn, prot));
		pfn++;
	} while (pte += PFN_DOWN(size), addr += size, addr != end);
	*mask |= PGTBL_PTE_MODIFIED;
	return 0;
}

static int vmap_try_huge_pmd(pmd_t *pmd, unsigned long addr, unsigned long end,
			phys_addr_t phys_addr, pgprot_t prot,
			unsigned int max_page_shift)
{
	if (max_page_shift < PMD_SHIFT)
		return 0;

	if (!arch_vmap_pmd_supported(prot))
		return 0;

	if ((end - addr) != PMD_SIZE)
		return 0;

	if (!IS_ALIGNED(addr, PMD_SIZE))
		return 0;

	if (!IS_ALIGNED(phys_addr, PMD_SIZE))
		return 0;

	if (pmd_present(*pmd) && !pmd_free_pte_page(pmd, addr))
		return 0;

	return pmd_set_huge(pmd, phys_addr, prot);
}

static int vmap_pmd_range(pud_t *pud, unsigned long addr, unsigned long end,
			phys_addr_t phys_addr, pgprot_t prot,
			unsigned int max_page_shift, pgtbl_mod_mask *mask)
{
	pmd_t *pmd;
	unsigned long next;

	pmd = pmd_alloc_track(&init_mm, pud, addr, mask);
	if (!pmd)
		return -ENOMEM;
	do {
		next = pmd_addr_end(addr, end);

		if (vmap_try_huge_pmd(pmd, addr, next, phys_addr, prot,
					max_page_shift)) {
			*mask |= PGTBL_PMD_MODIFIED;
			continue;
		}

		if (vmap_pte_range(pmd, addr, next, phys_addr, prot, max_page_shift, mask))
			return -ENOMEM;
	} while (pmd++, phys_addr += (next - addr), addr = next, addr != end);
	return 0;
}

static int vmap_try_huge_pud(pud_t *pud, unsigned long addr, unsigned long end,
			phys_addr_t phys_addr, pgprot_t prot,
			unsigned int max_page_shift)
{
	if (max_page_shift < PUD_SHIFT)
		return 0;

	if (!arch_vmap_pud_supported(prot))
		return 0;

	if ((end - addr) != PUD_SIZE)
		return 0;

	if (!IS_ALIGNED(addr, PUD_SIZE))
		return 0;

	if (!IS_ALIGNED(phys_addr, PUD_SIZE))
		return 0;

	if (pud_present(*pud) && !pud_free_pmd_page(pud, addr))
		return 0;

	return pud_set_huge(pud, phys_addr, prot);
}

static int vmap_pud_range(p4d_t *p4d, unsigned long addr, unsigned long end,
			phys_addr_t phys_addr, pgprot_t prot,
			unsigned int max_page_shift, pgtbl_mod_mask *mask)
{
	pud_t *pud;
	unsigned long next;

	pud = pud_alloc_track(&init_mm, p4d, addr, mask);
	if (!pud)
		return -ENOMEM;
	do {
		next = pud_addr_end(addr, end);

		if (vmap_try_huge_pud(pud, addr, next, phys_addr, prot,
					max_page_shift)) {
			*mask |= PGTBL_PUD_MODIFIED;
			continue;
		}

		if (vmap_pmd_range(pud, addr, next, phys_addr, prot,
					max_page_shift, mask))
			return -ENOMEM;
	} while (pud++, phys_addr += (next - addr), addr = next, addr != end);
	return 0;
}

static int vmap_try_huge_p4d(p4d_t *p4d, unsigned long addr, unsigned long end,
			phys_addr_t phys_addr, pgprot_t prot,
			unsigned int max_page_shift)
{
	if (max_page_shift < P4D_SHIFT)
		return 0;

	if (!arch_vmap_p4d_supported(prot))
		return 0;

	if ((end - addr) != P4D_SIZE)
		return 0;

	if (!IS_ALIGNED(addr, P4D_SIZE))
		return 0;

	if (!IS_ALIGNED(phys_addr, P4D_SIZE))
		return 0;

	if (p4d_present(*p4d) && !p4d_free_pud_page(p4d, addr))
		return 0;

	return p4d_set_huge(p4d, phys_addr, prot);
}

static int vmap_p4d_range(pgd_t *pgd, unsigned long addr, unsigned long end,
			phys_addr_t phys_addr, pgprot_t prot,
			unsigned int max_page_shift, pgtbl_mod_mask *mask)
{
	p4d_t *p4d;
	unsigned long next;

	p4d = p4d_alloc_track(&init_mm, pgd, addr, mask);
	if (!p4d)
		return -ENOMEM;
	do {
		next = p4d_addr_end(addr, end);

		if (vmap_try_huge_p4d(p4d, addr, next, phys_addr, prot,
					max_page_shift)) {
			*mask |= PGTBL_P4D_MODIFIED;
			continue;
		}

		if (vmap_pud_range(p4d, addr, next, phys_addr, prot,
					max_page_shift, mask))
			return -ENOMEM;
	} while (p4d++, phys_addr += (next - addr), addr = next, addr != end);
	return 0;
}

static int vmap_range_noflush(unsigned long addr, unsigned long end,
			phys_addr_t phys_addr, pgprot_t prot,
			unsigned int max_page_shift)
{
	pgd_t *pgd;
	unsigned long start;
	unsigned long next;
	int err;
	pgtbl_mod_mask mask = 0;

	might_sleep();
	BUG_ON(addr >= end);

	start = addr;
	pgd = pgd_offset_k(addr);
	do {
		next = pgd_addr_end(addr, end);
		err = vmap_p4d_range(pgd, addr, next, phys_addr, prot,
					max_page_shift, &mask);
		if (err)
			break;
	} while (pgd++, phys_addr += (next - addr), addr = next, addr != end);

	if (mask & ARCH_PAGE_TABLE_SYNC_MASK)
		arch_sync_kernel_mappings(start, end);

	return err;
}

int ioremap_page_range(unsigned long addr, unsigned long end,
		phys_addr_t phys_addr, pgprot_t prot)
{
	int err;

	err = vmap_range_noflush(addr, end, phys_addr, pgprot_nx(prot),
				 ioremap_max_page_shift);
	flush_cache_vmap(addr, end);
	return err;
}

static void vunmap_pte_range(pmd_t *pmd, unsigned long addr, unsigned long end,
			     pgtbl_mod_mask *mask)
{
	pte_t *pte;

	pte = pte_offset_kernel(pmd, addr);
	do {
		pte_t ptent = ptep_get_and_clear(&init_mm, addr, pte);
		WARN_ON(!pte_none(ptent) && !pte_present(ptent));
	} while (pte++, addr += PAGE_SIZE, addr != end);
	*mask |= PGTBL_PTE_MODIFIED;
}

static void vunmap_pmd_range(pud_t *pud, unsigned long addr, unsigned long end,
			     pgtbl_mod_mask *mask)
{
	pmd_t *pmd;
	unsigned long next;
	int cleared;

	pmd = pmd_offset(pud, addr);
	do {
		next = pmd_addr_end(addr, end);

		cleared = pmd_clear_huge(pmd);
		if (cleared || pmd_bad(*pmd))
			*mask |= PGTBL_PMD_MODIFIED;

		if (cleared)
			continue;
		if (pmd_none_or_clear_bad(pmd))
			continue;
		vunmap_pte_range(pmd, addr, next, mask);

		cond_resched();
	} while (pmd++, addr = next, addr != end);
}

static void vunmap_pud_range(p4d_t *p4d, unsigned long addr, unsigned long end,
			     pgtbl_mod_mask *mask)
{
	pud_t *pud;
	unsigned long next;
	int cleared;

	pud = pud_offset(p4d, addr);
	do {
		next = pud_addr_end(addr, end);

		cleared = pud_clear_huge(pud);
		if (cleared || pud_bad(*pud))
			*mask |= PGTBL_PUD_MODIFIED;

		if (cleared)
			continue;
		if (pud_none_or_clear_bad(pud))
			continue;
		vunmap_pmd_range(pud, addr, next, mask);
	} while (pud++, addr = next, addr != end);
}

static void vunmap_p4d_range(pgd_t *pgd, unsigned long addr, unsigned long end,
			     pgtbl_mod_mask *mask)
{
	p4d_t *p4d;
	unsigned long next;
	int cleared;

	p4d = p4d_offset(pgd, addr);
	do {
		next = p4d_addr_end(addr, end);

		cleared = p4d_clear_huge(p4d);
		if (cleared || p4d_bad(*p4d))
			*mask |= PGTBL_P4D_MODIFIED;

		if (cleared)
			continue;
		if (p4d_none_or_clear_bad(p4d))
			continue;
		vunmap_pud_range(p4d, addr, next, mask);
	} while (p4d++, addr = next, addr != end);
}

/*
 * vunmap_range_noflush is similar to vunmap_range, but does not
 * flush caches or TLBs.
 *
 * The caller is responsible for calling flush_cache_vmap() before calling
 * this function, and flush_tlb_kernel_range after it has returned
 * successfully (and before the addresses are expected to cause a page fault
 * or be re-mapped for something else, if TLB flushes are being delayed or
 * coalesced).
 *
 * This is an internal function only. Do not use outside mm/.
 */
void vunmap_range_noflush(unsigned long start, unsigned long end)
{
	unsigned long next;
	pgd_t *pgd;
	unsigned long addr = start;
	pgtbl_mod_mask mask = 0;

	BUG_ON(addr >= end);
	pgd = pgd_offset_k(addr);
	do {
		next = pgd_addr_end(addr, end);
		if (pgd_bad(*pgd))
			mask |= PGTBL_PGD_MODIFIED;
		if (pgd_none_or_clear_bad(pgd))
			continue;
		vunmap_p4d_range(pgd, addr, next, &mask);
	} while (pgd++, addr = next, addr != end);

	if (mask & ARCH_PAGE_TABLE_SYNC_MASK)
		arch_sync_kernel_mappings(start, end);
}

/**
 * vunmap_range - unmap kernel virtual addresses
 * @addr: start of the VM area to unmap
 * @end: end of the VM area to unmap (non-inclusive)
 *
 * Clears any present PTEs in the virtual address range, flushes TLBs and
 * caches. Any subsequent access to the address before it has been re-mapped
 * is a kernel bug.
 */
void vunmap_range(unsigned long addr, unsigned long end)
{
	flush_cache_vunmap(addr, end);
	vunmap_range_noflush(addr, end);
	flush_tlb_kernel_range(addr, end);
}

static int vmap_pages_pte_range(pmd_t *pmd, unsigned long addr,
		unsigned long end, pgprot_t prot, struct page **pages, int *nr,
		pgtbl_mod_mask *mask)
{
	pte_t *pte;

	/*
	 * nr is a running index into the array which helps higher level
	 * callers keep track of where we're up to.
	 */

	pte = pte_alloc_kernel_track(pmd, addr, mask);
	if (!pte)
		return -ENOMEM;
	do {
		struct page *page = pages[*nr];

		if (WARN_ON(!pte_none(*pte)))
			return -EBUSY;
		if (WARN_ON(!page))
			return -ENOMEM;
		set_pte_at(&init_mm, addr, pte, mk_pte(page, prot));
		(*nr)++;
	} while (pte++, addr += PAGE_SIZE, addr != end);
	*mask |= PGTBL_PTE_MODIFIED;
	return 0;
}

static int vmap_pages_pmd_range(pud_t *pud, unsigned long addr,
		unsigned long end, pgprot_t prot, struct page **pages, int *nr,
		pgtbl_mod_mask *mask)
{
	pmd_t *pmd;
	unsigned long next;

	pmd = pmd_alloc_track(&init_mm, pud, addr, mask);
	if (!pmd)
		return -ENOMEM;
	do {
		next = pmd_addr_end(addr, end);
		if (vmap_pages_pte_range(pmd, addr, next, prot, pages, nr, mask))
			return -ENOMEM;
	} while (pmd++, addr = next, addr != end);
	return 0;
}

static int vmap_pages_pud_range(p4d_t *p4d, unsigned long addr,
		unsigned long end, pgprot_t prot, struct page **pages, int *nr,
		pgtbl_mod_mask *mask)
{
	pud_t *pud;
	unsigned long next;

	pud = pud_alloc_track(&init_mm, p4d, addr, mask);
	if (!pud)
		return -ENOMEM;
	do {
		next = pud_addr_end(addr, end);
		if (vmap_pages_pmd_range(pud, addr, next, prot, pages, nr, mask))
			return -ENOMEM;
	} while (pud++, addr = next, addr != end);
	return 0;
}

static int vmap_pages_p4d_range(pgd_t *pgd, unsigned long addr,
		unsigned long end, pgprot_t prot, struct page **pages, int *nr,
		pgtbl_mod_mask *mask)
{
	p4d_t *p4d;
	unsigned long next;

	p4d = p4d_alloc_track(&init_mm, pgd, addr, mask);
	if (!p4d)
		return -ENOMEM;
	do {
		next = p4d_addr_end(addr, end);
		if (vmap_pages_pud_range(p4d, addr, next, prot, pages, nr, mask))
			return -ENOMEM;
	} while (p4d++, addr = next, addr != end);
	return 0;
}

static int vmap_small_pages_range_noflush(unsigned long addr, unsigned long end,
		pgprot_t prot, struct page **pages)
{
	unsigned long start = addr;
	pgd_t *pgd;
	unsigned long next;
	int err = 0;
	int nr = 0;
	pgtbl_mod_mask mask = 0;

	BUG_ON(addr >= end);
	pgd = pgd_offset_k(addr);
	do {
		next = pgd_addr_end(addr, end);
		if (pgd_bad(*pgd))
			mask |= PGTBL_PGD_MODIFIED;
		err = vmap_pages_p4d_range(pgd, addr, next, prot, pages, &nr, &mask);
		if (err)
			return err;
	} while (pgd++, addr = next, addr != end);

	if (mask & ARCH_PAGE_TABLE_SYNC_MASK)
		arch_sync_kernel_mappings(start, end);

	return 0;
}

/*
 * vmap_pages_range_noflush is similar to vmap_pages_range, but does not
 * flush caches.
 *
 * The caller is responsible for calling flush_cache_vmap() after this
 * function returns successfully and before the addresses are accessed.
 *
 * This is an internal function only. Do not use outside mm/.
 */
int vmap_pages_range_noflush(unsigned long addr, unsigned long end,
		pgprot_t prot, struct page **pages, unsigned int page_shift)
{
	unsigned int i, nr = (end - addr) >> PAGE_SHIFT;

	WARN_ON(page_shift < PAGE_SHIFT);

	if (!IS_ENABLED(CONFIG_HAVE_ARCH_HUGE_VMALLOC) ||
			page_shift == PAGE_SHIFT)
		return vmap_small_pages_range_noflush(addr, end, prot, pages);

	for (i = 0; i < nr; i += 1U << (page_shift - PAGE_SHIFT)) {
		int err;

		err = vmap_range_noflush(addr, addr + (1UL << page_shift),
					__pa(page_address(pages[i])), prot,
					page_shift);
		if (err)
			return err;

		addr += 1UL << page_shift;
	}

	return 0;
}

/**
 * vmap_pages_range - map pages to a kernel virtual address
 * @addr: start of the VM area to map
 * @end: end of the VM area to map (non-inclusive)
 * @prot: page protection flags to use
 * @pages: pages to map (always PAGE_SIZE pages)
 * @page_shift: maximum shift that the pages may be mapped with, @pages must
 * be aligned and contiguous up to at least this shift.
 *
 * RETURNS:
 * 0 on success, -errno on failure.
 */
static int vmap_pages_range(unsigned long addr, unsigned long end,
		pgprot_t prot, struct page **pages, unsigned int page_shift)
{
	int err;

	err = vmap_pages_range_noflush(addr, end, prot, pages, page_shift);
	flush_cache_vmap(addr, end);
	return err;
}

int is_vmalloc_or_module_addr(const void *x)
{
	/*
	 * ARM, x86-64 and sparc64 put modules in a special place,
	 * and fall back on vmalloc() if that fails. Others
	 * just put it in the vmalloc space.
	 */
#if defined(CONFIG_MODULES) && defined(MODULES_VADDR)
	unsigned long addr = (unsigned long)x;
	if (addr >= MODULES_VADDR && addr < MODULES_END)
		return 1;
#endif
	return is_vmalloc_addr(x);
}

/*
 * Walk a vmap address to the struct page it maps. Huge vmap mappings will
 * return the tail page that corresponds to the base page address, which
 * matches small vmap mappings.
 */
struct page *vmalloc_to_page(const void *vmalloc_addr)
{
	unsigned long addr = (unsigned long) vmalloc_addr;
	struct page *page = NULL;
	pgd_t *pgd = pgd_offset_k(addr);
	p4d_t *p4d;
	pud_t *pud;
	pmd_t *pmd;
	pte_t *ptep, pte;

	/*
	 * XXX we might need to change this if we add VIRTUAL_BUG_ON for
	 * architectures that do not vmalloc module space
	 */
	VIRTUAL_BUG_ON(!is_vmalloc_or_module_addr(vmalloc_addr));

	if (pgd_none(*pgd))
		return NULL;
	if (WARN_ON_ONCE(pgd_leaf(*pgd)))
		return NULL; /* XXX: no allowance for huge pgd */
	if (WARN_ON_ONCE(pgd_bad(*pgd)))
		return NULL;

	p4d = p4d_offset(pgd, addr);
	if (p4d_none(*p4d))
		return NULL;
	if (p4d_leaf(*p4d))
		return p4d_page(*p4d) + ((addr & ~P4D_MASK) >> PAGE_SHIFT);
	if (WARN_ON_ONCE(p4d_bad(*p4d)))
		return NULL;

	pud = pud_offset(p4d, addr);
	if (pud_none(*pud))
		return NULL;
	if (pud_leaf(*pud))
		return pud_page(*pud) + ((addr & ~PUD_MASK) >> PAGE_SHIFT);
	if (WARN_ON_ONCE(pud_bad(*pud)))
		return NULL;

	pmd = pmd_offset(pud, addr);
	if (pmd_none(*pmd))
		return NULL;
	if (pmd_leaf(*pmd))
		return pmd_page(*pmd) + ((addr & ~PMD_MASK) >> PAGE_SHIFT);
	if (WARN_ON_ONCE(pmd_bad(*pmd)))
		return NULL;

	ptep = pte_offset_map(pmd, addr);
	pte = *ptep;
	if (pte_present(pte))
		page = pte_page(pte);
	pte_unmap(ptep);

	return page;
}
EXPORT_SYMBOL(vmalloc_to_page);

/*
 * Map a vmalloc()-space virtual address to the physical page frame number.
 */
unsigned long vmalloc_to_pfn(const void *vmalloc_addr)
{
	return page_to_pfn(vmalloc_to_page(vmalloc_addr));
}
EXPORT_SYMBOL(vmalloc_to_pfn);


/*** Global kva allocator ***/

#define DEBUG_AUGMENT_PROPAGATE_CHECK 0
#define DEBUG_AUGMENT_LOWEST_MATCH_CHECK 0


static DEFINE_SPINLOCK(vmap_area_lock);
static DEFINE_SPINLOCK(free_vmap_area_lock);
/* Export for kexec only */
LIST_HEAD(vmap_area_list);
static struct rb_root vmap_area_root = RB_ROOT;
static bool vmap_initialized __read_mostly;

static struct rb_root purge_vmap_area_root = RB_ROOT;
static LIST_HEAD(purge_vmap_area_list);
static DEFINE_SPINLOCK(purge_vmap_area_lock);

/*
 * This kmem_cache is used for vmap_area objects. Instead of
 * allocating from slab we reuse an object from this cache to
 * make things faster. Especially in "no edge" splitting of
 * free block.
 */
static struct kmem_cache *vmap_area_cachep;

/*
 * This linked list is used in pair with free_vmap_area_root.
 * It gives O(1) access to prev/next to perform fast coalescing.
 */
static LIST_HEAD(free_vmap_area_list);

/*
 * This augment red-black tree represents the free vmap space.
 * All vmap_area objects in this tree are sorted by va->va_start
 * address. It is used for allocation and merging when a vmap
 * object is released.
 *
 * Each vmap_area node contains a maximum available free block
 * of its sub-tree, right or left. Therefore it is possible to
 * find a lowest match of free area.
 */
static struct rb_root free_vmap_area_root = RB_ROOT;

/*
 * Preload a CPU with one object for "no edge" split case. The
 * aim is to get rid of allocations from the atomic context, thus
 * to use more permissive allocation masks.
 */
static DEFINE_PER_CPU(struct vmap_area *, ne_fit_preload_node);

static __always_inline unsigned long
va_size(struct vmap_area *va)
{
	return (va->va_end - va->va_start);
}

static __always_inline unsigned long
get_subtree_max_size(struct rb_node *node)
{
	struct vmap_area *va;

	va = rb_entry_safe(node, struct vmap_area, rb_node);
	return va ? va->subtree_max_size : 0;
}

/*
 * Gets called when remove the node and rotate.
 */
static __always_inline unsigned long
compute_subtree_max_size(struct vmap_area *va)
{
	return max3(va_size(va),
		get_subtree_max_size(va->rb_node.rb_left),
		get_subtree_max_size(va->rb_node.rb_right));
}

RB_DECLARE_CALLBACKS_MAX(static, free_vmap_area_rb_augment_cb,
	struct vmap_area, rb_node, unsigned long, subtree_max_size, va_size)

static void purge_vmap_area_lazy(void);
static BLOCKING_NOTIFIER_HEAD(vmap_notify_list);
static unsigned long lazy_max_pages(void);

static atomic_long_t nr_vmalloc_pages;

unsigned long vmalloc_nr_pages(void)
{
	return atomic_long_read(&nr_vmalloc_pages);
}

static struct vmap_area *find_vmap_area_exceed_addr(unsigned long addr)
{
	struct vmap_area *va = NULL;
	struct rb_node *n = vmap_area_root.rb_node;

	while (n) {
		struct vmap_area *tmp;

		tmp = rb_entry(n, struct vmap_area, rb_node);
		if (tmp->va_end > addr) {
			va = tmp;
			if (tmp->va_start <= addr)
				break;

			n = n->rb_left;
		} else
			n = n->rb_right;
	}

	return va;
}

static struct vmap_area *__find_vmap_area(unsigned long addr)
{
	struct rb_node *n = vmap_area_root.rb_node;

	while (n) {
		struct vmap_area *va;

		va = rb_entry(n, struct vmap_area, rb_node);
		if (addr < va->va_start)
			n = n->rb_left;
		else if (addr >= va->va_end)
			n = n->rb_right;
		else
			return va;
	}

	return NULL;
}

/*
 * This function returns back addresses of parent node
 * and its left or right link for further processing.
 *
 * Otherwise NULL is returned. In that case all further
 * steps regarding inserting of conflicting overlap range
 * have to be declined and actually considered as a bug.
 */
static __always_inline struct rb_node **
find_va_links(struct vmap_area *va,
	struct rb_root *root, struct rb_node *from,
	struct rb_node **parent)
{
	struct vmap_area *tmp_va;
	struct rb_node **link;

	if (root) {
		link = &root->rb_node;
		if (unlikely(!*link)) {
			*parent = NULL;
			return link;
		}
	} else {
		link = &from;
	}

	/*
	 * Go to the bottom of the tree. When we hit the last point
	 * we end up with parent rb_node and correct direction, i name
	 * it link, where the new va->rb_node will be attached to.
	 */
	do {
		tmp_va = rb_entry(*link, struct vmap_area, rb_node);

		/*
		 * During the traversal we also do some sanity check.
		 * Trigger the BUG() if there are sides(left/right)
		 * or full overlaps.
		 */
		if (va->va_start < tmp_va->va_end &&
				va->va_end <= tmp_va->va_start)
			link = &(*link)->rb_left;
		else if (va->va_end > tmp_va->va_start &&
				va->va_start >= tmp_va->va_end)
			link = &(*link)->rb_right;
		else {
			WARN(1, "vmalloc bug: 0x%lx-0x%lx overlaps with 0x%lx-0x%lx\n",
				va->va_start, va->va_end, tmp_va->va_start, tmp_va->va_end);

			return NULL;
		}
	} while (*link);

	*parent = &tmp_va->rb_node;
	return link;
}

static __always_inline struct list_head *
get_va_next_sibling(struct rb_node *parent, struct rb_node **link)
{
	struct list_head *list;

	if (unlikely(!parent))
		/*
		 * The red-black tree where we try to find VA neighbors
		 * before merging or inserting is empty, i.e. it means
		 * there is no free vmap space. Normally it does not
		 * happen but we handle this case anyway.
		 */
		return NULL;

	list = &rb_entry(parent, struct vmap_area, rb_node)->list;
	return (&parent->rb_right == link ? list->next : list);
}

static __always_inline void
link_va(struct vmap_area *va, struct rb_root *root,
	struct rb_node *parent, struct rb_node **link, struct list_head *head)
{
	/*
	 * VA is still not in the list, but we can
	 * identify its future previous list_head node.
	 */
	if (likely(parent)) {
		head = &rb_entry(parent, struct vmap_area, rb_node)->list;
		if (&parent->rb_right != link)
			head = head->prev;
	}

	/* Insert to the rb-tree */
	rb_link_node(&va->rb_node, parent, link);
	if (root == &free_vmap_area_root) {
		/*
		 * Some explanation here. Just perform simple insertion
		 * to the tree. We do not set va->subtree_max_size to
		 * its current size before calling rb_insert_augmented().
		 * It is because of we populate the tree from the bottom
		 * to parent levels when the node _is_ in the tree.
		 *
		 * Therefore we set subtree_max_size to zero after insertion,
		 * to let __augment_tree_propagate_from() puts everything to
		 * the correct order later on.
		 */
		rb_insert_augmented(&va->rb_node,
			root, &free_vmap_area_rb_augment_cb);
		va->subtree_max_size = 0;
	} else {
		rb_insert_color(&va->rb_node, root);
	}

	/* Address-sort this list */
	list_add(&va->list, head);
}

static __always_inline void
unlink_va(struct vmap_area *va, struct rb_root *root)
{
	if (WARN_ON(RB_EMPTY_NODE(&va->rb_node)))
		return;

	if (root == &free_vmap_area_root)
		rb_erase_augmented(&va->rb_node,
			root, &free_vmap_area_rb_augment_cb);
	else
		rb_erase(&va->rb_node, root);

	list_del(&va->list);
	RB_CLEAR_NODE(&va->rb_node);
}

#if DEBUG_AUGMENT_PROPAGATE_CHECK
static void
augment_tree_propagate_check(void)
{
	struct vmap_area *va;
	unsigned long computed_size;

	list_for_each_entry(va, &free_vmap_area_list, list) {
		computed_size = compute_subtree_max_size(va);
		if (computed_size != va->subtree_max_size)
			pr_emerg("tree is corrupted: %lu, %lu\n",
				va_size(va), va->subtree_max_size);
	}
}
#endif

/*
 * This function populates subtree_max_size from bottom to upper
 * levels starting from VA point. The propagation must be done
 * when VA size is modified by changing its va_start/va_end. Or
 * in case of newly inserting of VA to the tree.
 *
 * It means that __augment_tree_propagate_from() must be called:
 * - After VA has been inserted to the tree(free path);
 * - After VA has been shrunk(allocation path);
 * - After VA has been increased(merging path).
 *
 * Please note that, it does not mean that upper parent nodes
 * and their subtree_max_size are recalculated all the time up
 * to the root node.
 *
 *       4--8
 *        /\
 *       /  \
 *      /    \
 *    2--2  8--8
 *
 * For example if we modify the node 4, shrinking it to 2, then
 * no any modification is required. If we shrink the node 2 to 1
 * its subtree_max_size is updated only, and set to 1. If we shrink
 * the node 8 to 6, then its subtree_max_size is set to 6 and parent
 * node becomes 4--6.
 */
static __always_inline void
augment_tree_propagate_from(struct vmap_area *va)
{
	/*
	 * Populate the tree from bottom towards the root until
	 * the calculated maximum available size of checked node
	 * is equal to its current one.
	 */
	free_vmap_area_rb_augment_cb_propagate(&va->rb_node, NULL);

#if DEBUG_AUGMENT_PROPAGATE_CHECK
	augment_tree_propagate_check();
#endif
}

static void
insert_vmap_area(struct vmap_area *va,
	struct rb_root *root, struct list_head *head)
{
	struct rb_node **link;
	struct rb_node *parent;

	link = find_va_links(va, root, NULL, &parent);
	if (link)
		link_va(va, root, parent, link, head);
}

static void
insert_vmap_area_augment(struct vmap_area *va,
	struct rb_node *from, struct rb_root *root,
	struct list_head *head)
{
	struct rb_node **link;
	struct rb_node *parent;

	if (from)
		link = find_va_links(va, NULL, from, &parent);
	else
		link = find_va_links(va, root, NULL, &parent);

	if (link) {
		link_va(va, root, parent, link, head);
		augment_tree_propagate_from(va);
	}
}

/*
 * Merge de-allocated chunk of VA memory with previous
 * and next free blocks. If coalesce is not done a new
 * free area is inserted. If VA has been merged, it is
 * freed.
 *
 * Please note, it can return NULL in case of overlap
 * ranges, followed by WARN() report. Despite it is a
 * buggy behaviour, a system can be alive and keep
 * ongoing.
 */
static __always_inline struct vmap_area *
merge_or_add_vmap_area(struct vmap_area *va,
	struct rb_root *root, struct list_head *head)
{
	struct vmap_area *sibling;
	struct list_head *next;
	struct rb_node **link;
	struct rb_node *parent;
	bool merged = false;

	/*
	 * Find a place in the tree where VA potentially will be
	 * inserted, unless it is merged with its sibling/siblings.
	 */
	link = find_va_links(va, root, NULL, &parent);
	if (!link)
		return NULL;

	/*
	 * Get next node of VA to check if merging can be done.
	 */
	next = get_va_next_sibling(parent, link);
	if (unlikely(next == NULL))
		goto insert;

	/*
	 * start            end
	 * |                |
	 * |<------VA------>|<-----Next----->|
	 *                  |                |
	 *                  start            end
	 */
	if (next != head) {
		sibling = list_entry(next, struct vmap_area, list);
		if (sibling->va_start == va->va_end) {
			sibling->va_start = va->va_start;

			/* Free vmap_area object. */
			kmem_cache_free(vmap_area_cachep, va);

			/* Point to the new merged area. */
			va = sibling;
			merged = true;
		}
	}

	/*
	 * start            end
	 * |                |
	 * |<-----Prev----->|<------VA------>|
	 *                  |                |
	 *                  start            end
	 */
	if (next->prev != head) {
		sibling = list_entry(next->prev, struct vmap_area, list);
		if (sibling->va_end == va->va_start) {
			/*
			 * If both neighbors are coalesced, it is important
			 * to unlink the "next" node first, followed by merging
			 * with "previous" one. Otherwise the tree might not be
			 * fully populated if a sibling's augmented value is
			 * "normalized" because of rotation operations.
			 */
			if (merged)
				unlink_va(va, root);

			sibling->va_end = va->va_end;

			/* Free vmap_area object. */
			kmem_cache_free(vmap_area_cachep, va);

			/* Point to the new merged area. */
			va = sibling;
			merged = true;
		}
	}

insert:
	if (!merged)
		link_va(va, root, parent, link, head);

	return va;
}

static __always_inline struct vmap_area *
merge_or_add_vmap_area_augment(struct vmap_area *va,
	struct rb_root *root, struct list_head *head)
{
	va = merge_or_add_vmap_area(va, root, head);
	if (va)
		augment_tree_propagate_from(va);

	return va;
}

static __always_inline bool
is_within_this_va(struct vmap_area *va, unsigned long size,
	unsigned long align, unsigned long vstart)
{
	unsigned long nva_start_addr;

	if (va->va_start > vstart)
		nva_start_addr = ALIGN(va->va_start, align);
	else
		nva_start_addr = ALIGN(vstart, align);

	/* Can be overflowed due to big size or alignment. */
	if (nva_start_addr + size < nva_start_addr ||
			nva_start_addr < vstart)
		return false;

	return (nva_start_addr + size <= va->va_end);
}

/*
 * Find the first free block(lowest start address) in the tree,
 * that will accomplish the request corresponding to passing
 * parameters.
 */
static __always_inline struct vmap_area *
find_vmap_lowest_match(unsigned long size,
	unsigned long align, unsigned long vstart)
{
	struct vmap_area *va;
	struct rb_node *node;

	/* Start from the root. */
	node = free_vmap_area_root.rb_node;

	while (node) {
		va = rb_entry(node, struct vmap_area, rb_node);

		if (get_subtree_max_size(node->rb_left) >= size &&
				vstart < va->va_start) {
			node = node->rb_left;
		} else {
			if (is_within_this_va(va, size, align, vstart))
				return va;

			/*
			 * Does not make sense to go deeper towards the right
			 * sub-tree if it does not have a free block that is
			 * equal or bigger to the requested search size.
			 */
			if (get_subtree_max_size(node->rb_right) >= size) {
				node = node->rb_right;
				continue;
			}

			/*
			 * OK. We roll back and find the first right sub-tree,
			 * that will satisfy the search criteria. It can happen
			 * due to "vstart" restriction or an alignment overhead
			 * that is bigger then PAGE_SIZE.
			 */
			while ((node = rb_parent(node))) {
				va = rb_entry(node, struct vmap_area, rb_node);
				if (is_within_this_va(va, size, align, vstart))
					return va;

				if (get_subtree_max_size(node->rb_right) >= size &&
						vstart <= va->va_start) {
					/*
					 * Shift the vstart forward. Please note, we update it with
					 * parent's start address adding "1" because we do not want
					 * to enter same sub-tree after it has already been checked
					 * and no suitable free block found there.
					 */
					vstart = va->va_start + 1;
					node = node->rb_right;
					break;
				}
			}
		}
	}

	return NULL;
}

#if DEBUG_AUGMENT_LOWEST_MATCH_CHECK
#include <linux/random.h>

static struct vmap_area *
find_vmap_lowest_linear_match(unsigned long size,
	unsigned long align, unsigned long vstart)
{
	struct vmap_area *va;

	list_for_each_entry(va, &free_vmap_area_list, list) {
		if (!is_within_this_va(va, size, align, vstart))
			continue;

		return va;
	}

	return NULL;
}

static void
find_vmap_lowest_match_check(unsigned long size, unsigned long align)
{
	struct vmap_area *va_1, *va_2;
	unsigned long vstart;
	unsigned int rnd;

	get_random_bytes(&rnd, sizeof(rnd));
	vstart = VMALLOC_START + rnd;

	va_1 = find_vmap_lowest_match(size, align, vstart);
	va_2 = find_vmap_lowest_linear_match(size, align, vstart);

	if (va_1 != va_2)
		pr_emerg("not lowest: t: 0x%p, l: 0x%p, v: 0x%lx\n",
			va_1, va_2, vstart);
}
#endif

enum fit_type {
	NOTHING_FIT = 0,
	FL_FIT_TYPE = 1,	/* full fit */
	LE_FIT_TYPE = 2,	/* left edge fit */
	RE_FIT_TYPE = 3,	/* right edge fit */
	NE_FIT_TYPE = 4		/* no edge fit */
};

static __always_inline enum fit_type
classify_va_fit_type(struct vmap_area *va,
	unsigned long nva_start_addr, unsigned long size)
{
	enum fit_type type;

	/* Check if it is within VA. */
	if (nva_start_addr < va->va_start ||
			nva_start_addr + size > va->va_end)
		return NOTHING_FIT;

	/* Now classify. */
	if (va->va_start == nva_start_addr) {
		if (va->va_end == nva_start_addr + size)
			type = FL_FIT_TYPE;
		else
			type = LE_FIT_TYPE;
	} else if (va->va_end == nva_start_addr + size) {
		type = RE_FIT_TYPE;
	} else {
		type = NE_FIT_TYPE;
	}

	return type;
}

static __always_inline int
adjust_va_to_fit_type(struct vmap_area *va,
	unsigned long nva_start_addr, unsigned long size,
	enum fit_type type)
{
	struct vmap_area *lva = NULL;

	if (type == FL_FIT_TYPE) {
		/*
		 * No need to split VA, it fully fits.
		 *
		 * |               |
		 * V      NVA      V
		 * |---------------|
		 */
		unlink_va(va, &free_vmap_area_root);
		kmem_cache_free(vmap_area_cachep, va);
	} else if (type == LE_FIT_TYPE) {
		/*
		 * Split left edge of fit VA.
		 *
		 * |       |
		 * V  NVA  V   R
		 * |-------|-------|
		 */
		va->va_start += size;
	} else if (type == RE_FIT_TYPE) {
		/*
		 * Split right edge of fit VA.
		 *
		 *         |       |
		 *     L   V  NVA  V
		 * |-------|-------|
		 */
		va->va_end = nva_start_addr;
	} else if (type == NE_FIT_TYPE) {
		/*
		 * Split no edge of fit VA.
		 *
		 *     |       |
		 *   L V  NVA  V R
		 * |---|-------|---|
		 */
		lva = __this_cpu_xchg(ne_fit_preload_node, NULL);
		if (unlikely(!lva)) {
			/*
			 * For percpu allocator we do not do any pre-allocation
			 * and leave it as it is. The reason is it most likely
			 * never ends up with NE_FIT_TYPE splitting. In case of
			 * percpu allocations offsets and sizes are aligned to
			 * fixed align request, i.e. RE_FIT_TYPE and FL_FIT_TYPE
			 * are its main fitting cases.
			 *
			 * There are a few exceptions though, as an example it is
			 * a first allocation (early boot up) when we have "one"
			 * big free space that has to be split.
			 *
			 * Also we can hit this path in case of regular "vmap"
			 * allocations, if "this" current CPU was not preloaded.
			 * See the comment in alloc_vmap_area() why. If so, then
			 * GFP_NOWAIT is used instead to get an extra object for
			 * split purpose. That is rare and most time does not
			 * occur.
			 *
			 * What happens if an allocation gets failed. Basically,
			 * an "overflow" path is triggered to purge lazily freed
			 * areas to free some memory, then, the "retry" path is
			 * triggered to repeat one more time. See more details
			 * in alloc_vmap_area() function.
			 */
			lva = kmem_cache_alloc(vmap_area_cachep, GFP_NOWAIT);
			if (!lva)
				return -1;
		}

		/*
		 * Build the remainder.
		 */
		lva->va_start = va->va_start;
		lva->va_end = nva_start_addr;

		/*
		 * Shrink this VA to remaining size.
		 */
		va->va_start = nva_start_addr + size;
	} else {
		return -1;
	}

	if (type != FL_FIT_TYPE) {
		augment_tree_propagate_from(va);

		if (lva)	/* type == NE_FIT_TYPE */
			insert_vmap_area_augment(lva, &va->rb_node,
				&free_vmap_area_root, &free_vmap_area_list);
	}

	return 0;
}

/*
 * Returns a start address of the newly allocated area, if success.
 * Otherwise a vend is returned that indicates failure.
 */
static __always_inline unsigned long
__alloc_vmap_area(unsigned long size, unsigned long align,
	unsigned long vstart, unsigned long vend)
{
	unsigned long nva_start_addr;
	struct vmap_area *va;
	enum fit_type type;
	int ret;

	va = find_vmap_lowest_match(size, align, vstart);
	if (unlikely(!va))
		return vend;

	if (va->va_start > vstart)
		nva_start_addr = ALIGN(va->va_start, align);
	else
		nva_start_addr = ALIGN(vstart, align);

	/* Check the "vend" restriction. */
	if (nva_start_addr + size > vend)
		return vend;

	/* Classify what we have found. */
	type = classify_va_fit_type(va, nva_start_addr, size);
	if (WARN_ON_ONCE(type == NOTHING_FIT))
		return vend;

	/* Update the free vmap_area. */
	ret = adjust_va_to_fit_type(va, nva_start_addr, size, type);
	if (ret)
		return vend;

#if DEBUG_AUGMENT_LOWEST_MATCH_CHECK
	find_vmap_lowest_match_check(size, align);
#endif

	return nva_start_addr;
}

/*
 * Free a region of KVA allocated by alloc_vmap_area
 */
static void free_vmap_area(struct vmap_area *va)
{
	/*
	 * Remove from the busy tree/list.
	 */
	spin_lock(&vmap_area_lock);
	unlink_va(va, &vmap_area_root);
	spin_unlock(&vmap_area_lock);

	/*
	 * Insert/Merge it back to the free tree/list.
	 */
	spin_lock(&free_vmap_area_lock);
	merge_or_add_vmap_area_augment(va, &free_vmap_area_root, &free_vmap_area_list);
	spin_unlock(&free_vmap_area_lock);
}

static inline void
preload_this_cpu_lock(spinlock_t *lock, gfp_t gfp_mask, int node)
{
	struct vmap_area *va = NULL;

	/*
	 * Preload this CPU with one extra vmap_area object. It is used
	 * when fit type of free area is NE_FIT_TYPE. It guarantees that
	 * a CPU that does an allocation is preloaded.
	 *
	 * We do it in non-atomic context, thus it allows us to use more
	 * permissive allocation masks to be more stable under low memory
	 * condition and high memory pressure.
	 */
	if (!this_cpu_read(ne_fit_preload_node))
		va = kmem_cache_alloc_node(vmap_area_cachep, gfp_mask, node);

	spin_lock(lock);

	if (va && __this_cpu_cmpxchg(ne_fit_preload_node, NULL, va))
		kmem_cache_free(vmap_area_cachep, va);
}

/*
 * Allocate a region of KVA of the specified size and alignment, within the
 * vstart and vend.
 */
static struct vmap_area *alloc_vmap_area(unsigned long size,
				unsigned long align,
				unsigned long vstart, unsigned long vend,
				int node, gfp_t gfp_mask)
{
	struct vmap_area *va;
	unsigned long freed;
	unsigned long addr;
	int purged = 0;
	int ret;

	BUG_ON(!size);
	BUG_ON(offset_in_page(size));
	BUG_ON(!is_power_of_2(align));

	if (unlikely(!vmap_initialized))
		return ERR_PTR(-EBUSY);

	might_sleep();
	gfp_mask = gfp_mask & GFP_RECLAIM_MASK;

	va = kmem_cache_alloc_node(vmap_area_cachep, gfp_mask, node);
	if (unlikely(!va))
		return ERR_PTR(-ENOMEM);

	/*
	 * Only scan the relevant parts containing pointers to other objects
	 * to avoid false negatives.
	 */
	kmemleak_scan_area(&va->rb_node, SIZE_MAX, gfp_mask);

retry:
	preload_this_cpu_lock(&free_vmap_area_lock, gfp_mask, node);
	addr = __alloc_vmap_area(size, align, vstart, vend);
	spin_unlock(&free_vmap_area_lock);

	/*
	 * If an allocation fails, the "vend" address is
	 * returned. Therefore trigger the overflow path.
	 */
	if (unlikely(addr == vend))
		goto overflow;

	va->va_start = addr;
	va->va_end = addr + size;
	va->vm = NULL;

	spin_lock(&vmap_area_lock);
	insert_vmap_area(va, &vmap_area_root, &vmap_area_list);
	spin_unlock(&vmap_area_lock);

	BUG_ON(!IS_ALIGNED(va->va_start, align));
	BUG_ON(va->va_start < vstart);
	BUG_ON(va->va_end > vend);

	ret = kasan_populate_vmalloc(addr, size);
	if (ret) {
		free_vmap_area(va);
		return ERR_PTR(ret);
	}

	return va;

overflow:
	if (!purged) {
		purge_vmap_area_lazy();
		purged = 1;
		goto retry;
	}

	freed = 0;
	blocking_notifier_call_chain(&vmap_notify_list, 0, &freed);

	if (freed > 0) {
		purged = 0;
		goto retry;
	}

	if (!(gfp_mask & __GFP_NOWARN) && printk_ratelimit())
		pr_warn("vmap allocation for size %lu failed: use vmalloc=<size> to increase size\n",
			size);

	kmem_cache_free(vmap_area_cachep, va);
	return ERR_PTR(-EBUSY);
}

int register_vmap_purge_notifier(struct notifier_block *nb)
{
	return blocking_notifier_chain_register(&vmap_notify_list, nb);
}
EXPORT_SYMBOL_GPL(register_vmap_purge_notifier);

int unregister_vmap_purge_notifier(struct notifier_block *nb)
{
	return blocking_notifier_chain_unregister(&vmap_notify_list, nb);
}
EXPORT_SYMBOL_GPL(unregister_vmap_purge_notifier);

/*
 * lazy_max_pages is the maximum amount of virtual address space we gather up
 * before attempting to purge with a TLB flush.
 *
 * There is a tradeoff here: a larger number will cover more kernel page tables
 * and take slightly longer to purge, but it will linearly reduce the number of
 * global TLB flushes that must be performed. It would seem natural to scale
 * this number up linearly with the number of CPUs (because vmapping activity
 * could also scale linearly with the number of CPUs), however it is likely
 * that in practice, workloads might be constrained in other ways that mean
 * vmap activity will not scale linearly with CPUs. Also, I want to be
 * conservative and not introduce a big latency on huge systems, so go with
 * a less aggressive log scale. It will still be an improvement over the old
 * code, and it will be simple to change the scale factor if we find that it
 * becomes a problem on bigger systems.
 */
static unsigned long lazy_max_pages(void)
{
	unsigned int log;

	log = fls(num_online_cpus());

	return log * (32UL * 1024 * 1024 / PAGE_SIZE);
}

static atomic_long_t vmap_lazy_nr = ATOMIC_LONG_INIT(0);

/*
 * Serialize vmap purging.  There is no actual critical section protected
 * by this look, but we want to avoid concurrent calls for performance
 * reasons and to make the pcpu_get_vm_areas more deterministic.
 */
static DEFINE_MUTEX(vmap_purge_lock);

/* for per-CPU blocks */
static void purge_fragmented_blocks_allcpus(void);

#ifdef CONFIG_X86_64
/*
 * called before a call to iounmap() if the caller wants vm_area_struct's
 * immediately freed.
 */
void set_iounmap_nonlazy(void)
{
	atomic_long_set(&vmap_lazy_nr, lazy_max_pages()+1);
}
#endif /* CONFIG_X86_64 */

/*
 * Purges all lazily-freed vmap areas.
 */
static bool __purge_vmap_area_lazy(unsigned long start, unsigned long end)
{
	unsigned long resched_threshold;
	struct list_head local_pure_list;
	struct vmap_area *va, *n_va;

	lockdep_assert_held(&vmap_purge_lock);

	spin_lock(&purge_vmap_area_lock);
	purge_vmap_area_root = RB_ROOT;
	list_replace_init(&purge_vmap_area_list, &local_pure_list);
	spin_unlock(&purge_vmap_area_lock);

	if (unlikely(list_empty(&local_pure_list)))
		return false;

	start = min(start,
		list_first_entry(&local_pure_list,
			struct vmap_area, list)->va_start);

	end = max(end,
		list_last_entry(&local_pure_list,
			struct vmap_area, list)->va_end);

	flush_tlb_kernel_range(start, end);
	resched_threshold = lazy_max_pages() << 1;

	spin_lock(&free_vmap_area_lock);
	list_for_each_entry_safe(va, n_va, &local_pure_list, list) {
		unsigned long nr = (va->va_end - va->va_start) >> PAGE_SHIFT;
		unsigned long orig_start = va->va_start;
		unsigned long orig_end = va->va_end;

		/*
		 * Finally insert or merge lazily-freed area. It is
		 * detached and there is no need to "unlink" it from
		 * anything.
		 */
		va = merge_or_add_vmap_area_augment(va, &free_vmap_area_root,
				&free_vmap_area_list);

		if (!va)
			continue;

		if (is_vmalloc_or_module_addr((void *)orig_start))
			kasan_release_vmalloc(orig_start, orig_end,
					      va->va_start, va->va_end);

		atomic_long_sub(nr, &vmap_lazy_nr);

		if (atomic_long_read(&vmap_lazy_nr) < resched_threshold)
			cond_resched_lock(&free_vmap_area_lock);
	}
	spin_unlock(&free_vmap_area_lock);
	return true;
}

/*
 * Kick off a purge of the outstanding lazy areas. Don't bother if somebody
 * is already purging.
 */
static void try_purge_vmap_area_lazy(void)
{
	if (mutex_trylock(&vmap_purge_lock)) {
		__purge_vmap_area_lazy(ULONG_MAX, 0);
		mutex_unlock(&vmap_purge_lock);
	}
}

/*
 * Kick off a purge of the outstanding lazy areas.
 */
static void purge_vmap_area_lazy(void)
{
	mutex_lock(&vmap_purge_lock);
	purge_fragmented_blocks_allcpus();
	__purge_vmap_area_lazy(ULONG_MAX, 0);
	mutex_unlock(&vmap_purge_lock);
}

/*
 * Free a vmap area, caller ensuring that the area has been unmapped
 * and flush_cache_vunmap had been called for the correct range
 * previously.
 */
static void free_vmap_area_noflush(struct vmap_area *va)
{
	unsigned long nr_lazy;

	spin_lock(&vmap_area_lock);
	unlink_va(va, &vmap_area_root);
	spin_unlock(&vmap_area_lock);

	nr_lazy = atomic_long_add_return((va->va_end - va->va_start) >>
				PAGE_SHIFT, &vmap_lazy_nr);

	/*
	 * Merge or place it to the purge tree/list.
	 */
	spin_lock(&purge_vmap_area_lock);
	merge_or_add_vmap_area(va,
		&purge_vmap_area_root, &purge_vmap_area_list);
	spin_unlock(&purge_vmap_area_lock);

	/* After this point, we may free va at any time */
	if (unlikely(nr_lazy > lazy_max_pages()))
		try_purge_vmap_area_lazy();
}

/*
 * Free and unmap a vmap area
 */
static void free_unmap_vmap_area(struct vmap_area *va)
{
	flush_cache_vunmap(va->va_start, va->va_end);
	vunmap_range_noflush(va->va_start, va->va_end);
	if (debug_pagealloc_enabled_static())
		flush_tlb_kernel_range(va->va_start, va->va_end);

	free_vmap_area_noflush(va);
}

static struct vmap_area *find_vmap_area(unsigned long addr)
{
	struct vmap_area *va;

	spin_lock(&vmap_area_lock);
	va = __find_vmap_area(addr);
	spin_unlock(&vmap_area_lock);

	return va;
}

/*** Per cpu kva allocator ***/

/*
 * vmap space is limited especially on 32 bit architectures. Ensure there is
 * room for at least 16 percpu vmap blocks per CPU.
 */
/*
 * If we had a constant VMALLOC_START and VMALLOC_END, we'd like to be able
 * to #define VMALLOC_SPACE		(VMALLOC_END-VMALLOC_START). Guess
 * instead (we just need a rough idea)
 */
#if BITS_PER_LONG == 32
#define VMALLOC_SPACE		(128UL*1024*1024)
#else
#define VMALLOC_SPACE		(128UL*1024*1024*1024)
#endif

#define VMALLOC_PAGES		(VMALLOC_SPACE / PAGE_SIZE)
#define VMAP_MAX_ALLOC		BITS_PER_LONG	/* 256K with 4K pages */
#define VMAP_BBMAP_BITS_MAX	1024	/* 4MB with 4K pages */
#define VMAP_BBMAP_BITS_MIN	(VMAP_MAX_ALLOC*2)
#define VMAP_MIN(x, y)		((x) < (y) ? (x) : (y)) /* can't use min() */
#define VMAP_MAX(x, y)		((x) > (y) ? (x) : (y)) /* can't use max() */
#define VMAP_BBMAP_BITS		\
		VMAP_MIN(VMAP_BBMAP_BITS_MAX,	\
		VMAP_MAX(VMAP_BBMAP_BITS_MIN,	\
			VMALLOC_PAGES / roundup_pow_of_two(NR_CPUS) / 16))

#define VMAP_BLOCK_SIZE		(VMAP_BBMAP_BITS * PAGE_SIZE)

struct vmap_block_queue {
	spinlock_t lock;
	struct list_head free;
};

struct vmap_block {
	spinlock_t lock;
	struct vmap_area *va;
	unsigned long free, dirty;
	unsigned long dirty_min, dirty_max; /*< dirty range */
	struct list_head free_list;
	struct rcu_head rcu_head;
	struct list_head purge;
};

/* Queue of free and dirty vmap blocks, for allocation and flushing purposes */
static DEFINE_PER_CPU(struct vmap_block_queue, vmap_block_queue);

/*
 * XArray of vmap blocks, indexed by address, to quickly find a vmap block
 * in the free path. Could get rid of this if we change the API to return a
 * "cookie" from alloc, to be passed to free. But no big deal yet.
 */
static DEFINE_XARRAY(vmap_blocks);

/*
 * We should probably have a fallback mechanism to allocate virtual memory
 * out of partially filled vmap blocks. However vmap block sizing should be
 * fairly reasonable according to the vmalloc size, so it shouldn't be a
 * big problem.
 */

static unsigned long addr_to_vb_idx(unsigned long addr)
{
	addr -= VMALLOC_START & ~(VMAP_BLOCK_SIZE-1);
	addr /= VMAP_BLOCK_SIZE;
	return addr;
}

static void *vmap_block_vaddr(unsigned long va_start, unsigned long pages_off)
{
	unsigned long addr;

	addr = va_start + (pages_off << PAGE_SHIFT);
	BUG_ON(addr_to_vb_idx(addr) != addr_to_vb_idx(va_start));
	return (void *)addr;
}

/**
 * new_vmap_block - allocates new vmap_block and occupies 2^order pages in this
 *                  block. Of course pages number can't exceed VMAP_BBMAP_BITS
 * @order:    how many 2^order pages should be occupied in newly allocated block
 * @gfp_mask: flags for the page level allocator
 *
 * Return: virtual address in a newly allocated block or ERR_PTR(-errno)
 */
static void *new_vmap_block(unsigned int order, gfp_t gfp_mask)
{
	struct vmap_block_queue *vbq;
	struct vmap_block *vb;
	struct vmap_area *va;
	unsigned long vb_idx;
	int node, err;
	void *vaddr;

	node = numa_node_id();

	vb = kmalloc_node(sizeof(struct vmap_block),
			gfp_mask & GFP_RECLAIM_MASK, node);
	if (unlikely(!vb))
		return ERR_PTR(-ENOMEM);

	va = alloc_vmap_area(VMAP_BLOCK_SIZE, VMAP_BLOCK_SIZE,
					VMALLOC_START, VMALLOC_END,
					node, gfp_mask);
	if (IS_ERR(va)) {
		kfree(vb);
		return ERR_CAST(va);
	}

	vaddr = vmap_block_vaddr(va->va_start, 0);
	spin_lock_init(&vb->lock);
	vb->va = va;
	/* At least something should be left free */
	BUG_ON(VMAP_BBMAP_BITS <= (1UL << order));
	vb->free = VMAP_BBMAP_BITS - (1UL << order);
	vb->dirty = 0;
	vb->dirty_min = VMAP_BBMAP_BITS;
	vb->dirty_max = 0;
	INIT_LIST_HEAD(&vb->free_list);

	vb_idx = addr_to_vb_idx(va->va_start);
	err = xa_insert(&vmap_blocks, vb_idx, vb, gfp_mask);
	if (err) {
		kfree(vb);
		free_vmap_area(va);
		return ERR_PTR(err);
	}

	vbq = &get_cpu_var(vmap_block_queue);
	spin_lock(&vbq->lock);
	list_add_tail_rcu(&vb->free_list, &vbq->free);
	spin_unlock(&vbq->lock);
	put_cpu_var(vmap_block_queue);

	return vaddr;
}

static void free_vmap_block(struct vmap_block *vb)
{
	struct vmap_block *tmp;

	tmp = xa_erase(&vmap_blocks, addr_to_vb_idx(vb->va->va_start));
	BUG_ON(tmp != vb);

	free_vmap_area_noflush(vb->va);
	kfree_rcu(vb, rcu_head);
}

static void purge_fragmented_blocks(int cpu)
{
	LIST_HEAD(purge);
	struct vmap_block *vb;
	struct vmap_block *n_vb;
	struct vmap_block_queue *vbq = &per_cpu(vmap_block_queue, cpu);

	rcu_read_lock();
	list_for_each_entry_rcu(vb, &vbq->free, free_list) {

		if (!(vb->free + vb->dirty == VMAP_BBMAP_BITS && vb->dirty != VMAP_BBMAP_BITS))
			continue;

		spin_lock(&vb->lock);
		if (vb->free + vb->dirty == VMAP_BBMAP_BITS && vb->dirty != VMAP_BBMAP_BITS) {
			vb->free = 0; /* prevent further allocs after releasing lock */
			vb->dirty = VMAP_BBMAP_BITS; /* prevent purging it again */
			vb->dirty_min = 0;
			vb->dirty_max = VMAP_BBMAP_BITS;
			spin_lock(&vbq->lock);
			list_del_rcu(&vb->free_list);
			spin_unlock(&vbq->lock);
			spin_unlock(&vb->lock);
			list_add_tail(&vb->purge, &purge);
		} else
			spin_unlock(&vb->lock);
	}
	rcu_read_unlock();

	list_for_each_entry_safe(vb, n_vb, &purge, purge) {
		list_del(&vb->purge);
		free_vmap_block(vb);
	}
}

static void purge_fragmented_blocks_allcpus(void)
{
	int cpu;

	for_each_possible_cpu(cpu)
		purge_fragmented_blocks(cpu);
}

static void *vb_alloc(unsigned long size, gfp_t gfp_mask)
{
	struct vmap_block_queue *vbq;
	struct vmap_block *vb;
	void *vaddr = NULL;
	unsigned int order;

	BUG_ON(offset_in_page(size));
	BUG_ON(size > PAGE_SIZE*VMAP_MAX_ALLOC);
	if (WARN_ON(size == 0)) {
		/*
		 * Allocating 0 bytes isn't what caller wants since
		 * get_order(0) returns funny result. Just warn and terminate
		 * early.
		 */
		return NULL;
	}
	order = get_order(size);

	rcu_read_lock();
	vbq = &get_cpu_var(vmap_block_queue);
	list_for_each_entry_rcu(vb, &vbq->free, free_list) {
		unsigned long pages_off;

		spin_lock(&vb->lock);
		if (vb->free < (1UL << order)) {
			spin_unlock(&vb->lock);
			continue;
		}

		pages_off = VMAP_BBMAP_BITS - vb->free;
		vaddr = vmap_block_vaddr(vb->va->va_start, pages_off);
		vb->free -= 1UL << order;
		if (vb->free == 0) {
			spin_lock(&vbq->lock);
			list_del_rcu(&vb->free_list);
			spin_unlock(&vbq->lock);
		}

		spin_unlock(&vb->lock);
		break;
	}

	put_cpu_var(vmap_block_queue);
	rcu_read_unlock();

	/* Allocate new block if nothing was found */
	if (!vaddr)
		vaddr = new_vmap_block(order, gfp_mask);

	return vaddr;
}

static void vb_free(unsigned long addr, unsigned long size)
{
	unsigned long offset;
	unsigned int order;
	struct vmap_block *vb;

	BUG_ON(offset_in_page(size));
	BUG_ON(size > PAGE_SIZE*VMAP_MAX_ALLOC);

	flush_cache_vunmap(addr, addr + size);

	order = get_order(size);
	offset = (addr & (VMAP_BLOCK_SIZE - 1)) >> PAGE_SHIFT;
	vb = xa_load(&vmap_blocks, addr_to_vb_idx(addr));

	vunmap_range_noflush(addr, addr + size);

	if (debug_pagealloc_enabled_static())
		flush_tlb_kernel_range(addr, addr + size);

	spin_lock(&vb->lock);

	/* Expand dirty range */
	vb->dirty_min = min(vb->dirty_min, offset);
	vb->dirty_max = max(vb->dirty_max, offset + (1UL << order));

	vb->dirty += 1UL << order;
	if (vb->dirty == VMAP_BBMAP_BITS) {
		BUG_ON(vb->free);
		spin_unlock(&vb->lock);
		free_vmap_block(vb);
	} else
		spin_unlock(&vb->lock);
}

static void _vm_unmap_aliases(unsigned long start, unsigned long end, int flush)
{
	int cpu;

	if (unlikely(!vmap_initialized))
		return;

	might_sleep();

	for_each_possible_cpu(cpu) {
		struct vmap_block_queue *vbq = &per_cpu(vmap_block_queue, cpu);
		struct vmap_block *vb;

		rcu_read_lock();
		list_for_each_entry_rcu(vb, &vbq->free, free_list) {
			spin_lock(&vb->lock);
			if (vb->dirty && vb->dirty != VMAP_BBMAP_BITS) {
				unsigned long va_start = vb->va->va_start;
				unsigned long s, e;

				s = va_start + (vb->dirty_min << PAGE_SHIFT);
				e = va_start + (vb->dirty_max << PAGE_SHIFT);

				start = min(s, start);
				end   = max(e, end);

				flush = 1;
			}
			spin_unlock(&vb->lock);
		}
		rcu_read_unlock();
	}

	mutex_lock(&vmap_purge_lock);
	purge_fragmented_blocks_allcpus();
	if (!__purge_vmap_area_lazy(start, end) && flush)
		flush_tlb_kernel_range(start, end);
	mutex_unlock(&vmap_purge_lock);
}

/**
 * vm_unmap_aliases - unmap outstanding lazy aliases in the vmap layer
 *
 * The vmap/vmalloc layer lazily flushes kernel virtual mappings primarily
 * to amortize TLB flushing overheads. What this means is that any page you
 * have now, may, in a former life, have been mapped into kernel virtual
 * address by the vmap layer and so there might be some CPUs with TLB entries
 * still referencing that page (additional to the regular 1:1 kernel mapping).
 *
 * vm_unmap_aliases flushes all such lazy mappings. After it returns, we can
 * be sure that none of the pages we have control over will have any aliases
 * from the vmap layer.
 */
void vm_unmap_aliases(void)
{
	unsigned long start = ULONG_MAX, end = 0;
	int flush = 0;

	_vm_unmap_aliases(start, end, flush);
}
EXPORT_SYMBOL_GPL(vm_unmap_aliases);

/**
 * vm_unmap_ram - unmap linear kernel address space set up by vm_map_ram
 * @mem: the pointer returned by vm_map_ram
 * @count: the count passed to that vm_map_ram call (cannot unmap partial)
 */
void vm_unmap_ram(const void *mem, unsigned int count)
{
	unsigned long size = (unsigned long)count << PAGE_SHIFT;
	unsigned long addr = (unsigned long)mem;
	struct vmap_area *va;

	might_sleep();
	BUG_ON(!addr);
	BUG_ON(addr < VMALLOC_START);
	BUG_ON(addr > VMALLOC_END);
	BUG_ON(!PAGE_ALIGNED(addr));

	kasan_poison_vmalloc(mem, size);

	if (likely(count <= VMAP_MAX_ALLOC)) {
		debug_check_no_locks_freed(mem, size);
		vb_free(addr, size);
		return;
	}

	va = find_vmap_area(addr);
	BUG_ON(!va);
	debug_check_no_locks_freed((void *)va->va_start,
				    (va->va_end - va->va_start));
	free_unmap_vmap_area(va);
}
EXPORT_SYMBOL(vm_unmap_ram);

/**
 * vm_map_ram - map pages linearly into kernel virtual address (vmalloc space)
 * @pages: an array of pointers to the pages to be mapped
 * @count: number of pages
 * @node: prefer to allocate data structures on this node
 *
 * If you use this function for less than VMAP_MAX_ALLOC pages, it could be
 * faster than vmap so it's good.  But if you mix long-life and short-life
 * objects with vm_map_ram(), it could consume lots of address space through
 * fragmentation (especially on a 32bit machine).  You could see failures in
 * the end.  Please use this function for short-lived objects.
 *
 * Returns: a pointer to the address that has been mapped, or %NULL on failure
 */
void *vm_map_ram(struct page **pages, unsigned int count, int node)
{
	unsigned long size = (unsigned long)count << PAGE_SHIFT;
	unsigned long addr;
	void *mem;

	if (likely(count <= VMAP_MAX_ALLOC)) {
		mem = vb_alloc(size, GFP_KERNEL);
		if (IS_ERR(mem))
			return NULL;
		addr = (unsigned long)mem;
	} else {
		struct vmap_area *va;
		va = alloc_vmap_area(size, PAGE_SIZE,
				VMALLOC_START, VMALLOC_END, node, GFP_KERNEL);
		if (IS_ERR(va))
			return NULL;

		addr = va->va_start;
		mem = (void *)addr;
	}

	kasan_unpoison_vmalloc(mem, size);

	if (vmap_pages_range(addr, addr + size, PAGE_KERNEL,
				pages, PAGE_SHIFT) < 0) {
		vm_unmap_ram(mem, count);
		return NULL;
	}

	return mem;
}
EXPORT_SYMBOL(vm_map_ram);

static struct vm_struct *vmlist __initdata;

static inline unsigned int vm_area_page_order(struct vm_struct *vm)
{
#ifdef CONFIG_HAVE_ARCH_HUGE_VMALLOC
	return vm->page_order;
#else
	return 0;
#endif
}

static inline void set_vm_area_page_order(struct vm_struct *vm, unsigned int order)
{
#ifdef CONFIG_HAVE_ARCH_HUGE_VMALLOC
	vm->page_order = order;
#else
	BUG_ON(order != 0);
#endif
}

/**
 * vm_area_add_early - add vmap area early during boot
 * @vm: vm_struct to add
 *
 * This function is used to add fixed kernel vm area to vmlist before
 * vmalloc_init() is called.  @vm->addr, @vm->size, and @vm->flags
 * should contain proper values and the other fields should be zero.
 *
 * DO NOT USE THIS FUNCTION UNLESS YOU KNOW WHAT YOU'RE DOING.
 */
void __init vm_area_add_early(struct vm_struct *vm)
{
	struct vm_struct *tmp, **p;

	BUG_ON(vmap_initialized);
	for (p = &vmlist; (tmp = *p) != NULL; p = &tmp->next) {
		if (tmp->addr >= vm->addr) {
			BUG_ON(tmp->addr < vm->addr + vm->size);
			break;
		} else
			BUG_ON(tmp->addr + tmp->size > vm->addr);
	}
	vm->next = *p;
	*p = vm;
}

/**
 * vm_area_register_early - register vmap area early during boot
 * @vm: vm_struct to register
 * @align: requested alignment
 *
 * This function is used to register kernel vm area before
 * vmalloc_init() is called.  @vm->size and @vm->flags should contain
 * proper values on entry and other fields should be zero.  On return,
 * vm->addr contains the allocated address.
 *
 * DO NOT USE THIS FUNCTION UNLESS YOU KNOW WHAT YOU'RE DOING.
 */
void __init vm_area_register_early(struct vm_struct *vm, size_t align)
{
	unsigned long addr = ALIGN(VMALLOC_START, align);
	struct vm_struct *cur, **p;

	BUG_ON(vmap_initialized);

	for (p = &vmlist; (cur = *p) != NULL; p = &cur->next) {
		if ((unsigned long)cur->addr - addr >= vm->size)
			break;
		addr = ALIGN((unsigned long)cur->addr + cur->size, align);
	}

	BUG_ON(addr > VMALLOC_END - vm->size);
	vm->addr = (void *)addr;
	vm->next = *p;
	*p = vm;
	kasan_populate_early_vm_area_shadow(vm->addr, vm->size);
}

static void vmap_init_free_space(void)
{
	unsigned long vmap_start = 1;
	const unsigned long vmap_end = ULONG_MAX;
	struct vmap_area *busy, *free;

	/*
	 *     B     F     B     B     B     F
	 * -|-----|.....|-----|-----|-----|.....|-
	 *  |           The KVA space           |
	 *  |<--------------------------------->|
	 */
	list_for_each_entry(busy, &vmap_area_list, list) {
		if (busy->va_start - vmap_start > 0) {
			free = kmem_cache_zalloc(vmap_area_cachep, GFP_NOWAIT);
			if (!WARN_ON_ONCE(!free)) {
				free->va_start = vmap_start;
				free->va_end = busy->va_start;

				insert_vmap_area_augment(free, NULL,
					&free_vmap_area_root,
						&free_vmap_area_list);
			}
		}

		vmap_start = busy->va_end;
	}

	if (vmap_end - vmap_start > 0) {
		free = kmem_cache_zalloc(vmap_area_cachep, GFP_NOWAIT);
		if (!WARN_ON_ONCE(!free)) {
			free->va_start = vmap_start;
			free->va_end = vmap_end;

			insert_vmap_area_augment(free, NULL,
				&free_vmap_area_root,
					&free_vmap_area_list);
		}
	}
}

void __init vmalloc_init(void)
{
	struct vmap_area *va;
	struct vm_struct *tmp;
	int i;

	/*
	 * Create the cache for vmap_area objects.
	 */
	vmap_area_cachep = KMEM_CACHE(vmap_area, SLAB_PANIC);

	for_each_possible_cpu(i) {
		struct vmap_block_queue *vbq;
		struct vfree_deferred *p;

		vbq = &per_cpu(vmap_block_queue, i);
		spin_lock_init(&vbq->lock);
		INIT_LIST_HEAD(&vbq->free);
		p = &per_cpu(vfree_deferred, i);
		init_llist_head(&p->list);
		INIT_WORK(&p->wq, free_work);
	}

	/* Import existing vmlist entries. */
	for (tmp = vmlist; tmp; tmp = tmp->next) {
		va = kmem_cache_zalloc(vmap_area_cachep, GFP_NOWAIT);
		if (WARN_ON_ONCE(!va))
			continue;

		va->va_start = (unsigned long)tmp->addr;
		va->va_end = va->va_start + tmp->size;
		va->vm = tmp;
		insert_vmap_area(va, &vmap_area_root, &vmap_area_list);
	}

	/*
	 * Now we can initialize a free vmap space.
	 */
	vmap_init_free_space();
	vmap_initialized = true;
}

static inline void setup_vmalloc_vm_locked(struct vm_struct *vm,
	struct vmap_area *va, unsigned long flags, const void *caller)
{
	vm->flags = flags;
	vm->addr = (void *)va->va_start;
	vm->size = va->va_end - va->va_start;
	vm->caller = caller;
	va->vm = vm;
}

static void setup_vmalloc_vm(struct vm_struct *vm, struct vmap_area *va,
			      unsigned long flags, const void *caller)
{
	spin_lock(&vmap_area_lock);
	setup_vmalloc_vm_locked(vm, va, flags, caller);
	spin_unlock(&vmap_area_lock);
}

static void clear_vm_uninitialized_flag(struct vm_struct *vm)
{
	/*
	 * Before removing VM_UNINITIALIZED,
	 * we should make sure that vm has proper values.
	 * Pair with smp_rmb() in show_numa_info().
	 */
	smp_wmb();
	vm->flags &= ~VM_UNINITIALIZED;
}

static struct vm_struct *__get_vm_area_node(unsigned long size,
		unsigned long align, unsigned long shift, unsigned long flags,
		unsigned long start, unsigned long end, int node,
		gfp_t gfp_mask, const void *caller)
{
	struct vmap_area *va;
	struct vm_struct *area;
	unsigned long requested_size = size;

	BUG_ON(in_interrupt());
	size = ALIGN(size, 1ul << shift);
	if (unlikely(!size))
		return NULL;

	if (flags & VM_IOREMAP)
		align = 1ul << clamp_t(int, get_count_order_long(size),
				       PAGE_SHIFT, IOREMAP_MAX_ORDER);

	area = kzalloc_node(sizeof(*area), gfp_mask & GFP_RECLAIM_MASK, node);
	if (unlikely(!area))
		return NULL;

	if (!(flags & VM_NO_GUARD))
		size += PAGE_SIZE;

	va = alloc_vmap_area(size, align, start, end, node, gfp_mask);
	if (IS_ERR(va)) {
		kfree(area);
		return NULL;
	}

	kasan_unpoison_vmalloc((void *)va->va_start, requested_size);

	setup_vmalloc_vm(area, va, flags, caller);

	return area;
}

struct vm_struct *__get_vm_area_caller(unsigned long size, unsigned long flags,
				       unsigned long start, unsigned long end,
				       const void *caller)
{
	return __get_vm_area_node(size, 1, PAGE_SHIFT, flags, start, end,
				  NUMA_NO_NODE, GFP_KERNEL, caller);
}

/**
 * get_vm_area - reserve a contiguous kernel virtual area
 * @size:	 size of the area
 * @flags:	 %VM_IOREMAP for I/O mappings or VM_ALLOC
 *
 * Search an area of @size in the kernel virtual mapping area,
 * and reserved it for out purposes.  Returns the area descriptor
 * on success or %NULL on failure.
 *
 * Return: the area descriptor on success or %NULL on failure.
 */
struct vm_struct *get_vm_area(unsigned long size, unsigned long flags)
{
	return __get_vm_area_node(size, 1, PAGE_SHIFT, flags,
				  VMALLOC_START, VMALLOC_END,
				  NUMA_NO_NODE, GFP_KERNEL,
				  __builtin_return_address(0));
}

struct vm_struct *get_vm_area_caller(unsigned long size, unsigned long flags,
				const void *caller)
{
	return __get_vm_area_node(size, 1, PAGE_SHIFT, flags,
				  VMALLOC_START, VMALLOC_END,
				  NUMA_NO_NODE, GFP_KERNEL, caller);
}

/**
 * find_vm_area - find a continuous kernel virtual area
 * @addr:	  base address
 *
 * Search for the kernel VM area starting at @addr, and return it.
 * It is up to the caller to do all required locking to keep the returned
 * pointer valid.
 *
 * Return: the area descriptor on success or %NULL on failure.
 */
struct vm_struct *find_vm_area(const void *addr)
{
	struct vmap_area *va;

	va = find_vmap_area((unsigned long)addr);
	if (!va)
		return NULL;

	return va->vm;
}

/**
 * remove_vm_area - find and remove a continuous kernel virtual area
 * @addr:	    base address
 *
 * Search for the kernel VM area starting at @addr, and remove it.
 * This function returns the found VM area, but using it is NOT safe
 * on SMP machines, except for its size or flags.
 *
 * Return: the area descriptor on success or %NULL on failure.
 */
struct vm_struct *remove_vm_area(const void *addr)
{
	struct vmap_area *va;

	might_sleep();

	spin_lock(&vmap_area_lock);
	va = __find_vmap_area((unsigned long)addr);
	if (va && va->vm) {
		struct vm_struct *vm = va->vm;

		va->vm = NULL;
		spin_unlock(&vmap_area_lock);

		kasan_free_shadow(vm);
		free_unmap_vmap_area(va);

		return vm;
	}

	spin_unlock(&vmap_area_lock);
	return NULL;
}

static inline void set_area_direct_map(const struct vm_struct *area,
				       int (*set_direct_map)(struct page *page))
{
	int i;

	/* HUGE_VMALLOC passes small pages to set_direct_map */
	for (i = 0; i < area->nr_pages; i++)
		if (page_address(area->pages[i]))
			set_direct_map(area->pages[i]);
}

/* Handle removing and resetting vm mappings related to the vm_struct. */
static void vm_remove_mappings(struct vm_struct *area, int deallocate_pages)
{
	unsigned long start = ULONG_MAX, end = 0;
	unsigned int page_order = vm_area_page_order(area);
	int flush_reset = area->flags & VM_FLUSH_RESET_PERMS;
	int flush_dmap = 0;
	int i;

	remove_vm_area(area->addr);

	/* If this is not VM_FLUSH_RESET_PERMS memory, no need for the below. */
	if (!flush_reset)
		return;

	/*
	 * If not deallocating pages, just do the flush of the VM area and
	 * return.
	 */
	if (!deallocate_pages) {
		vm_unmap_aliases();
		return;
	}

	/*
	 * If execution gets here, flush the vm mapping and reset the direct
	 * map. Find the start and end range of the direct mappings to make sure
	 * the vm_unmap_aliases() flush includes the direct map.
	 */
	for (i = 0; i < area->nr_pages; i += 1U << page_order) {
		unsigned long addr = (unsigned long)page_address(area->pages[i]);
		if (addr) {
			unsigned long page_size;

			page_size = PAGE_SIZE << page_order;
			start = min(addr, start);
			end = max(addr + page_size, end);
			flush_dmap = 1;
		}
	}

	/*
	 * Set direct map to something invalid so that it won't be cached if
	 * there are any accesses after the TLB flush, then flush the TLB and
	 * reset the direct map permissions to the default.
	 */
	set_area_direct_map(area, set_direct_map_invalid_noflush);
	_vm_unmap_aliases(start, end, flush_dmap);
	set_area_direct_map(area, set_direct_map_default_noflush);
}

static void __vunmap(const void *addr, int deallocate_pages)
{
	struct vm_struct *area;

	if (!addr)
		return;

	if (WARN(!PAGE_ALIGNED(addr), "Trying to vfree() bad address (%p)\n",
			addr))
		return;

	area = find_vm_area(addr);
	if (unlikely(!area)) {
		WARN(1, KERN_ERR "Trying to vfree() nonexistent vm area (%p)\n",
				addr);
		return;
	}

	debug_check_no_locks_freed(area->addr, get_vm_area_size(area));
	debug_check_no_obj_freed(area->addr, get_vm_area_size(area));

	kasan_poison_vmalloc(area->addr, get_vm_area_size(area));

	vm_remove_mappings(area, deallocate_pages);

	if (deallocate_pages) {
		unsigned int page_order = vm_area_page_order(area);
		int i, step = 1U << page_order;

		for (i = 0; i < area->nr_pages; i += step) {
			struct page *page = area->pages[i];

			BUG_ON(!page);
			mod_memcg_page_state(page, MEMCG_VMALLOC, -step);
			__free_pages(page, page_order);
			cond_resched();
		}
		atomic_long_sub(area->nr_pages, &nr_vmalloc_pages);

		kvfree(area->pages);
	}

	kfree(area);
}

static inline void __vfree_deferred(const void *addr)
{
	/*
	 * Use raw_cpu_ptr() because this can be called from preemptible
	 * context. Preemption is absolutely fine here, because the llist_add()
	 * implementation is lockless, so it works even if we are adding to
	 * another cpu's list. schedule_work() should be fine with this too.
	 */
	struct vfree_deferred *p = raw_cpu_ptr(&vfree_deferred);

	if (llist_add((struct llist_node *)addr, &p->list))
		schedule_work(&p->wq);
}

/**
 * vfree_atomic - release memory allocated by vmalloc()
 * @addr:	  memory base address
 *
 * This one is just like vfree() but can be called in any atomic context
 * except NMIs.
 */
void vfree_atomic(const void *addr)
{
	BUG_ON(in_nmi());

	kmemleak_free(addr);

	if (!addr)
		return;
	__vfree_deferred(addr);
}

static void __vfree(const void *addr)
{
	if (unlikely(in_interrupt()))
		__vfree_deferred(addr);
	else
		__vunmap(addr, 1);
}

/**
 * vfree - Release memory allocated by vmalloc()
 * @addr:  Memory base address
 *
 * Free the virtually continuous memory area starting at @addr, as obtained
 * from one of the vmalloc() family of APIs.  This will usually also free the
 * physical memory underlying the virtual allocation, but that memory is
 * reference counted, so it will not be freed until the last user goes away.
 *
 * If @addr is NULL, no operation is performed.
 *
 * Context:
 * May sleep if called *not* from interrupt context.
 * Must not be called in NMI context (strictly speaking, it could be
 * if we have CONFIG_ARCH_HAVE_NMI_SAFE_CMPXCHG, but making the calling
 * conventions for vfree() arch-dependent would be a really bad idea).
 */
void vfree(const void *addr)
{
	BUG_ON(in_nmi());

	kmemleak_free(addr);

	might_sleep_if(!in_interrupt());

	if (!addr)
		return;

	__vfree(addr);
}
EXPORT_SYMBOL(vfree);

/**
 * vunmap - release virtual mapping obtained by vmap()
 * @addr:   memory base address
 *
 * Free the virtually contiguous memory area starting at @addr,
 * which was created from the page array passed to vmap().
 *
 * Must not be called in interrupt context.
 */
void vunmap(const void *addr)
{
	BUG_ON(in_interrupt());
	might_sleep();
	if (addr)
		__vunmap(addr, 0);
}
EXPORT_SYMBOL(vunmap);

/**
 * vmap - map an array of pages into virtually contiguous space
 * @pages: array of page pointers
 * @count: number of pages to map
 * @flags: vm_area->flags
 * @prot: page protection for the mapping
 *
 * Maps @count pages from @pages into contiguous kernel virtual space.
 * If @flags contains %VM_MAP_PUT_PAGES the ownership of the pages array itself
 * (which must be kmalloc or vmalloc memory) and one reference per pages in it
 * are transferred from the caller to vmap(), and will be freed / dropped when
 * vfree() is called on the return value.
 *
 * Return: the address of the area or %NULL on failure
 */
void *vmap(struct page **pages, unsigned int count,
	   unsigned long flags, pgprot_t prot)
{
	struct vm_struct *area;
	unsigned long addr;
	unsigned long size;		/* In bytes */

	might_sleep();

	/*
	 * Your top guard is someone else's bottom guard. Not having a top
	 * guard compromises someone else's mappings too.
	 */
	if (WARN_ON_ONCE(flags & VM_NO_GUARD))
		flags &= ~VM_NO_GUARD;

	if (count > totalram_pages())
		return NULL;

	size = (unsigned long)count << PAGE_SHIFT;
	area = get_vm_area_caller(size, flags, __builtin_return_address(0));
	if (!area)
		return NULL;

	addr = (unsigned long)area->addr;
	if (vmap_pages_range(addr, addr + size, pgprot_nx(prot),
				pages, PAGE_SHIFT) < 0) {
		vunmap(area->addr);
		return NULL;
	}

	if (flags & VM_MAP_PUT_PAGES) {
		area->pages = pages;
		area->nr_pages = count;
	}
	return area->addr;
}
EXPORT_SYMBOL(vmap);

#ifdef CONFIG_VMAP_PFN
struct vmap_pfn_data {
	unsigned long	*pfns;
	pgprot_t	prot;
	unsigned int	idx;
};

static int vmap_pfn_apply(pte_t *pte, unsigned long addr, void *private)
{
	struct vmap_pfn_data *data = private;

	if (WARN_ON_ONCE(pfn_valid(data->pfns[data->idx])))
		return -EINVAL;
	*pte = pte_mkspecial(pfn_pte(data->pfns[data->idx++], data->prot));
	return 0;
}

/**
 * vmap_pfn - map an array of PFNs into virtually contiguous space
 * @pfns: array of PFNs
 * @count: number of pages to map
 * @prot: page protection for the mapping
 *
 * Maps @count PFNs from @pfns into contiguous kernel virtual space and returns
 * the start address of the mapping.
 */
void *vmap_pfn(unsigned long *pfns, unsigned int count, pgprot_t prot)
{
	struct vmap_pfn_data data = { .pfns = pfns, .prot = pgprot_nx(prot) };
	struct vm_struct *area;

	area = get_vm_area_caller(count * PAGE_SIZE, VM_IOREMAP,
			__builtin_return_address(0));
	if (!area)
		return NULL;
	if (apply_to_page_range(&init_mm, (unsigned long)area->addr,
			count * PAGE_SIZE, vmap_pfn_apply, &data)) {
		free_vm_area(area);
		return NULL;
	}
	return area->addr;
}
EXPORT_SYMBOL_GPL(vmap_pfn);
#endif /* CONFIG_VMAP_PFN */

static inline unsigned int
vm_area_alloc_pages(gfp_t gfp, int nid,
		unsigned int order, unsigned int nr_pages, struct page **pages)
{
	unsigned int nr_allocated = 0;
	struct page *page;
	int i;

	/*
	 * For order-0 pages we make use of bulk allocator, if
	 * the page array is partly or not at all populated due
	 * to fails, fallback to a single page allocator that is
	 * more permissive.
	 */
	if (!order) {
<<<<<<< HEAD
=======
		gfp_t bulk_gfp = gfp & ~__GFP_NOFAIL;

>>>>>>> 754e0b0e
		while (nr_allocated < nr_pages) {
			unsigned int nr, nr_pages_request;

			/*
			 * A maximum allowed request is hard-coded and is 100
			 * pages per call. That is done in order to prevent a
			 * long preemption off scenario in the bulk-allocator
			 * so the range is [1:100].
			 */
			nr_pages_request = min(100U, nr_pages - nr_allocated);

			/* memory allocation should consider mempolicy, we can't
			 * wrongly use nearest node when nid == NUMA_NO_NODE,
			 * otherwise memory may be allocated in only one node,
			 * but mempolcy want to alloc memory by interleaving.
			 */
			if (IS_ENABLED(CONFIG_NUMA) && nid == NUMA_NO_NODE)
<<<<<<< HEAD
				nr = alloc_pages_bulk_array_mempolicy(gfp,
=======
				nr = alloc_pages_bulk_array_mempolicy(bulk_gfp,
>>>>>>> 754e0b0e
							nr_pages_request,
							pages + nr_allocated);

			else
<<<<<<< HEAD
				nr = alloc_pages_bulk_array_node(gfp, nid,
=======
				nr = alloc_pages_bulk_array_node(bulk_gfp, nid,
>>>>>>> 754e0b0e
							nr_pages_request,
							pages + nr_allocated);

			nr_allocated += nr;
			cond_resched();

			/*
			 * If zero or pages were obtained partly,
			 * fallback to a single page allocator.
			 */
			if (nr != nr_pages_request)
				break;
		}
	} else
		/*
		 * Compound pages required for remap_vmalloc_page if
		 * high-order pages.
		 */
		gfp |= __GFP_COMP;

	/* High-order pages or fallback path if "bulk" fails. */

	while (nr_allocated < nr_pages) {
		if (fatal_signal_pending(current))
			break;

		if (nid == NUMA_NO_NODE)
			page = alloc_pages(gfp, order);
		else
			page = alloc_pages_node(nid, gfp, order);
		if (unlikely(!page))
			break;

		/*
		 * Careful, we allocate and map page-order pages, but
		 * tracking is done per PAGE_SIZE page so as to keep the
		 * vm_struct APIs independent of the physical/mapped size.
		 */
		for (i = 0; i < (1U << order); i++)
			pages[nr_allocated + i] = page + i;

		cond_resched();
		nr_allocated += 1U << order;
	}

	return nr_allocated;
}

static void *__vmalloc_area_node(struct vm_struct *area, gfp_t gfp_mask,
				 pgprot_t prot, unsigned int page_shift,
				 int node)
{
	const gfp_t nested_gfp = (gfp_mask & GFP_RECLAIM_MASK) | __GFP_ZERO;
	const gfp_t orig_gfp_mask = gfp_mask;
<<<<<<< HEAD
=======
	bool nofail = gfp_mask & __GFP_NOFAIL;
>>>>>>> 754e0b0e
	unsigned long addr = (unsigned long)area->addr;
	unsigned long size = get_vm_area_size(area);
	unsigned long array_size;
	unsigned int nr_small_pages = size >> PAGE_SHIFT;
	unsigned int page_order;
	unsigned int flags;
	int ret;

	array_size = (unsigned long)nr_small_pages * sizeof(struct page *);
	gfp_mask |= __GFP_NOWARN;
	if (!(gfp_mask & (GFP_DMA | GFP_DMA32)))
		gfp_mask |= __GFP_HIGHMEM;

	/* Please note that the recursion is strictly bounded. */
	if (array_size > PAGE_SIZE) {
		area->pages = __vmalloc_node(array_size, 1, nested_gfp, node,
					area->caller);
	} else {
		area->pages = kmalloc_node(array_size, nested_gfp, node);
	}

	if (!area->pages) {
		warn_alloc(orig_gfp_mask, NULL,
			"vmalloc error: size %lu, failed to allocated page array size %lu",
			nr_small_pages * PAGE_SIZE, array_size);
		free_vm_area(area);
		return NULL;
	}

	set_vm_area_page_order(area, page_shift - PAGE_SHIFT);
	page_order = vm_area_page_order(area);

	area->nr_pages = vm_area_alloc_pages(gfp_mask, node,
		page_order, nr_small_pages, area->pages);

	atomic_long_add(area->nr_pages, &nr_vmalloc_pages);
	if (gfp_mask & __GFP_ACCOUNT) {
		int i, step = 1U << page_order;

		for (i = 0; i < area->nr_pages; i += step)
			mod_memcg_page_state(area->pages[i], MEMCG_VMALLOC,
					     step);
	}

	/*
	 * If not enough pages were obtained to accomplish an
	 * allocation request, free them via __vfree() if any.
	 */
	if (area->nr_pages != nr_small_pages) {
		warn_alloc(orig_gfp_mask, NULL,
			"vmalloc error: size %lu, page order %u, failed to allocate pages",
			area->nr_pages * PAGE_SIZE, page_order);
		goto fail;
	}

<<<<<<< HEAD
	if (vmap_pages_range(addr, addr + size, prot, area->pages,
			page_shift) < 0) {
=======
	/*
	 * page tables allocations ignore external gfp mask, enforce it
	 * by the scope API
	 */
	if ((gfp_mask & (__GFP_FS | __GFP_IO)) == __GFP_IO)
		flags = memalloc_nofs_save();
	else if ((gfp_mask & (__GFP_FS | __GFP_IO)) == 0)
		flags = memalloc_noio_save();

	do {
		ret = vmap_pages_range(addr, addr + size, prot, area->pages,
			page_shift);
		if (nofail && (ret < 0))
			schedule_timeout_uninterruptible(1);
	} while (nofail && (ret < 0));

	if ((gfp_mask & (__GFP_FS | __GFP_IO)) == __GFP_IO)
		memalloc_nofs_restore(flags);
	else if ((gfp_mask & (__GFP_FS | __GFP_IO)) == 0)
		memalloc_noio_restore(flags);

	if (ret < 0) {
>>>>>>> 754e0b0e
		warn_alloc(orig_gfp_mask, NULL,
			"vmalloc error: size %lu, failed to map pages",
			area->nr_pages * PAGE_SIZE);
		goto fail;
	}

	return area->addr;

fail:
	__vfree(area->addr);
	return NULL;
}

/**
 * __vmalloc_node_range - allocate virtually contiguous memory
 * @size:		  allocation size
 * @align:		  desired alignment
 * @start:		  vm area range start
 * @end:		  vm area range end
 * @gfp_mask:		  flags for the page level allocator
 * @prot:		  protection mask for the allocated pages
 * @vm_flags:		  additional vm area flags (e.g. %VM_NO_GUARD)
 * @node:		  node to use for allocation or NUMA_NO_NODE
 * @caller:		  caller's return address
 *
 * Allocate enough pages to cover @size from the page level
 * allocator with @gfp_mask flags. Please note that the full set of gfp
<<<<<<< HEAD
 * flags are not supported. GFP_KERNEL would be a preferred allocation mode
 * but GFP_NOFS and GFP_NOIO are supported as well. Zone modifiers are not
 * supported. From the reclaim modifiers__GFP_DIRECT_RECLAIM is required (aka
 * GFP_NOWAIT is not supported) and only __GFP_NOFAIL is supported (aka
 * __GFP_NORETRY and __GFP_RETRY_MAYFAIL are not supported).
 * __GFP_NOWARN can be used to suppress error messages about failures.
=======
 * flags are not supported. GFP_KERNEL, GFP_NOFS and GFP_NOIO are all
 * supported.
 * Zone modifiers are not supported. From the reclaim modifiers
 * __GFP_DIRECT_RECLAIM is required (aka GFP_NOWAIT is not supported)
 * and only __GFP_NOFAIL is supported (i.e. __GFP_NORETRY and
 * __GFP_RETRY_MAYFAIL are not supported).
 *
 * __GFP_NOWARN can be used to suppress failures messages.
>>>>>>> 754e0b0e
 *
 * Map them into contiguous kernel virtual space, using a pagetable
 * protection of @prot.
 *
 * Return: the address of the area or %NULL on failure
 */
void *__vmalloc_node_range(unsigned long size, unsigned long align,
			unsigned long start, unsigned long end, gfp_t gfp_mask,
			pgprot_t prot, unsigned long vm_flags, int node,
			const void *caller)
{
	struct vm_struct *area;
	void *addr;
	unsigned long real_size = size;
	unsigned long real_align = align;
	unsigned int shift = PAGE_SHIFT;

	if (WARN_ON_ONCE(!size))
		return NULL;

	if ((size >> PAGE_SHIFT) > totalram_pages()) {
		warn_alloc(gfp_mask, NULL,
			"vmalloc error: size %lu, exceeds total pages",
			real_size);
		return NULL;
	}

	if (vmap_allow_huge && !(vm_flags & VM_NO_HUGE_VMAP)) {
		unsigned long size_per_node;

		/*
		 * Try huge pages. Only try for PAGE_KERNEL allocations,
		 * others like modules don't yet expect huge pages in
		 * their allocations due to apply_to_page_range not
		 * supporting them.
		 */

		size_per_node = size;
		if (node == NUMA_NO_NODE)
			size_per_node /= num_online_nodes();
		if (arch_vmap_pmd_supported(prot) && size_per_node >= PMD_SIZE)
			shift = PMD_SHIFT;
		else
			shift = arch_vmap_pte_supported_shift(size_per_node);

		align = max(real_align, 1UL << shift);
		size = ALIGN(real_size, 1UL << shift);
	}

again:
	area = __get_vm_area_node(real_size, align, shift, VM_ALLOC |
				  VM_UNINITIALIZED | vm_flags, start, end, node,
				  gfp_mask, caller);
	if (!area) {
		bool nofail = gfp_mask & __GFP_NOFAIL;
		warn_alloc(gfp_mask, NULL,
			"vmalloc error: size %lu, vm_struct allocation failed%s",
			real_size, (nofail) ? ". Retrying." : "");
		if (nofail) {
			schedule_timeout_uninterruptible(1);
			goto again;
		}
		goto fail;
	}

	addr = __vmalloc_area_node(area, gfp_mask, prot, shift, node);
	if (!addr)
		goto fail;

	/*
	 * In this function, newly allocated vm_struct has VM_UNINITIALIZED
	 * flag. It means that vm_struct is not fully initialized.
	 * Now, it is fully initialized, so remove this flag here.
	 */
	clear_vm_uninitialized_flag(area);

	size = PAGE_ALIGN(size);
	if (!(vm_flags & VM_DEFER_KMEMLEAK))
		kmemleak_vmalloc(area, size, gfp_mask);

	return addr;

fail:
	if (shift > PAGE_SHIFT) {
		shift = PAGE_SHIFT;
		align = real_align;
		size = real_size;
		goto again;
	}

	return NULL;
}

/**
 * __vmalloc_node - allocate virtually contiguous memory
 * @size:	    allocation size
 * @align:	    desired alignment
 * @gfp_mask:	    flags for the page level allocator
 * @node:	    node to use for allocation or NUMA_NO_NODE
 * @caller:	    caller's return address
 *
 * Allocate enough pages to cover @size from the page level allocator with
 * @gfp_mask flags.  Map them into contiguous kernel virtual space.
 *
 * Reclaim modifiers in @gfp_mask - __GFP_NORETRY, __GFP_RETRY_MAYFAIL
 * and __GFP_NOFAIL are not supported
 *
 * Any use of gfp flags outside of GFP_KERNEL should be consulted
 * with mm people.
 *
 * Return: pointer to the allocated memory or %NULL on error
 */
void *__vmalloc_node(unsigned long size, unsigned long align,
			    gfp_t gfp_mask, int node, const void *caller)
{
	return __vmalloc_node_range(size, align, VMALLOC_START, VMALLOC_END,
				gfp_mask, PAGE_KERNEL, 0, node, caller);
}
/*
 * This is only for performance analysis of vmalloc and stress purpose.
 * It is required by vmalloc test module, therefore do not use it other
 * than that.
 */
#ifdef CONFIG_TEST_VMALLOC_MODULE
EXPORT_SYMBOL_GPL(__vmalloc_node);
#endif

void *__vmalloc(unsigned long size, gfp_t gfp_mask)
{
	return __vmalloc_node(size, 1, gfp_mask, NUMA_NO_NODE,
				__builtin_return_address(0));
}
EXPORT_SYMBOL(__vmalloc);

/**
 * vmalloc - allocate virtually contiguous memory
 * @size:    allocation size
 *
 * Allocate enough pages to cover @size from the page level
 * allocator and map them into contiguous kernel virtual space.
 *
 * For tight control over page level allocator and protection flags
 * use __vmalloc() instead.
 *
 * Return: pointer to the allocated memory or %NULL on error
 */
void *vmalloc(unsigned long size)
{
	return __vmalloc_node(size, 1, GFP_KERNEL, NUMA_NO_NODE,
				__builtin_return_address(0));
}
EXPORT_SYMBOL(vmalloc);

/**
 * vmalloc_no_huge - allocate virtually contiguous memory using small pages
 * @size:    allocation size
 *
 * Allocate enough non-huge pages to cover @size from the page level
 * allocator and map them into contiguous kernel virtual space.
 *
 * Return: pointer to the allocated memory or %NULL on error
 */
void *vmalloc_no_huge(unsigned long size)
{
	return __vmalloc_node_range(size, 1, VMALLOC_START, VMALLOC_END,
				    GFP_KERNEL, PAGE_KERNEL, VM_NO_HUGE_VMAP,
				    NUMA_NO_NODE, __builtin_return_address(0));
}
EXPORT_SYMBOL(vmalloc_no_huge);

/**
 * vzalloc - allocate virtually contiguous memory with zero fill
 * @size:    allocation size
 *
 * Allocate enough pages to cover @size from the page level
 * allocator and map them into contiguous kernel virtual space.
 * The memory allocated is set to zero.
 *
 * For tight control over page level allocator and protection flags
 * use __vmalloc() instead.
 *
 * Return: pointer to the allocated memory or %NULL on error
 */
void *vzalloc(unsigned long size)
{
	return __vmalloc_node(size, 1, GFP_KERNEL | __GFP_ZERO, NUMA_NO_NODE,
				__builtin_return_address(0));
}
EXPORT_SYMBOL(vzalloc);

/**
 * vmalloc_user - allocate zeroed virtually contiguous memory for userspace
 * @size: allocation size
 *
 * The resulting memory area is zeroed so it can be mapped to userspace
 * without leaking data.
 *
 * Return: pointer to the allocated memory or %NULL on error
 */
void *vmalloc_user(unsigned long size)
{
	return __vmalloc_node_range(size, SHMLBA,  VMALLOC_START, VMALLOC_END,
				    GFP_KERNEL | __GFP_ZERO, PAGE_KERNEL,
				    VM_USERMAP, NUMA_NO_NODE,
				    __builtin_return_address(0));
}
EXPORT_SYMBOL(vmalloc_user);

/**
 * vmalloc_node - allocate memory on a specific node
 * @size:	  allocation size
 * @node:	  numa node
 *
 * Allocate enough pages to cover @size from the page level
 * allocator and map them into contiguous kernel virtual space.
 *
 * For tight control over page level allocator and protection flags
 * use __vmalloc() instead.
 *
 * Return: pointer to the allocated memory or %NULL on error
 */
void *vmalloc_node(unsigned long size, int node)
{
	return __vmalloc_node(size, 1, GFP_KERNEL, node,
			__builtin_return_address(0));
}
EXPORT_SYMBOL(vmalloc_node);

/**
 * vzalloc_node - allocate memory on a specific node with zero fill
 * @size:	allocation size
 * @node:	numa node
 *
 * Allocate enough pages to cover @size from the page level
 * allocator and map them into contiguous kernel virtual space.
 * The memory allocated is set to zero.
 *
 * Return: pointer to the allocated memory or %NULL on error
 */
void *vzalloc_node(unsigned long size, int node)
{
	return __vmalloc_node(size, 1, GFP_KERNEL | __GFP_ZERO, node,
				__builtin_return_address(0));
}
EXPORT_SYMBOL(vzalloc_node);

#if defined(CONFIG_64BIT) && defined(CONFIG_ZONE_DMA32)
#define GFP_VMALLOC32 (GFP_DMA32 | GFP_KERNEL)
#elif defined(CONFIG_64BIT) && defined(CONFIG_ZONE_DMA)
#define GFP_VMALLOC32 (GFP_DMA | GFP_KERNEL)
#else
/*
 * 64b systems should always have either DMA or DMA32 zones. For others
 * GFP_DMA32 should do the right thing and use the normal zone.
 */
#define GFP_VMALLOC32 (GFP_DMA32 | GFP_KERNEL)
#endif

/**
 * vmalloc_32 - allocate virtually contiguous memory (32bit addressable)
 * @size:	allocation size
 *
 * Allocate enough 32bit PA addressable pages to cover @size from the
 * page level allocator and map them into contiguous kernel virtual space.
 *
 * Return: pointer to the allocated memory or %NULL on error
 */
void *vmalloc_32(unsigned long size)
{
	return __vmalloc_node(size, 1, GFP_VMALLOC32, NUMA_NO_NODE,
			__builtin_return_address(0));
}
EXPORT_SYMBOL(vmalloc_32);

/**
 * vmalloc_32_user - allocate zeroed virtually contiguous 32bit memory
 * @size:	     allocation size
 *
 * The resulting memory area is 32bit addressable and zeroed so it can be
 * mapped to userspace without leaking data.
 *
 * Return: pointer to the allocated memory or %NULL on error
 */
void *vmalloc_32_user(unsigned long size)
{
	return __vmalloc_node_range(size, SHMLBA,  VMALLOC_START, VMALLOC_END,
				    GFP_VMALLOC32 | __GFP_ZERO, PAGE_KERNEL,
				    VM_USERMAP, NUMA_NO_NODE,
				    __builtin_return_address(0));
}
EXPORT_SYMBOL(vmalloc_32_user);

/*
 * small helper routine , copy contents to buf from addr.
 * If the page is not present, fill zero.
 */

static int aligned_vread(char *buf, char *addr, unsigned long count)
{
	struct page *p;
	int copied = 0;

	while (count) {
		unsigned long offset, length;

		offset = offset_in_page(addr);
		length = PAGE_SIZE - offset;
		if (length > count)
			length = count;
		p = vmalloc_to_page(addr);
		/*
		 * To do safe access to this _mapped_ area, we need
		 * lock. But adding lock here means that we need to add
		 * overhead of vmalloc()/vfree() calls for this _debug_
		 * interface, rarely used. Instead of that, we'll use
		 * kmap() and get small overhead in this access function.
		 */
		if (p) {
			/* We can expect USER0 is not used -- see vread() */
			void *map = kmap_atomic(p);
			memcpy(buf, map + offset, length);
			kunmap_atomic(map);
		} else
			memset(buf, 0, length);

		addr += length;
		buf += length;
		copied += length;
		count -= length;
	}
	return copied;
}

/**
 * vread() - read vmalloc area in a safe way.
 * @buf:     buffer for reading data
 * @addr:    vm address.
 * @count:   number of bytes to be read.
 *
 * This function checks that addr is a valid vmalloc'ed area, and
 * copy data from that area to a given buffer. If the given memory range
 * of [addr...addr+count) includes some valid address, data is copied to
 * proper area of @buf. If there are memory holes, they'll be zero-filled.
 * IOREMAP area is treated as memory hole and no copy is done.
 *
 * If [addr...addr+count) doesn't includes any intersects with alive
 * vm_struct area, returns 0. @buf should be kernel's buffer.
 *
 * Note: In usual ops, vread() is never necessary because the caller
 * should know vmalloc() area is valid and can use memcpy().
 * This is for routines which have to access vmalloc area without
 * any information, as /proc/kcore.
 *
 * Return: number of bytes for which addr and buf should be increased
 * (same number as @count) or %0 if [addr...addr+count) doesn't
 * include any intersection with valid vmalloc area
 */
long vread(char *buf, char *addr, unsigned long count)
{
	struct vmap_area *va;
	struct vm_struct *vm;
	char *vaddr, *buf_start = buf;
	unsigned long buflen = count;
	unsigned long n;

	/* Don't allow overflow */
	if ((unsigned long) addr + count < count)
		count = -(unsigned long) addr;

	spin_lock(&vmap_area_lock);
	va = find_vmap_area_exceed_addr((unsigned long)addr);
	if (!va)
		goto finished;

	/* no intersects with alive vmap_area */
	if ((unsigned long)addr + count <= va->va_start)
		goto finished;

	list_for_each_entry_from(va, &vmap_area_list, list) {
		if (!count)
			break;

		if (!va->vm)
			continue;

		vm = va->vm;
		vaddr = (char *) vm->addr;
		if (addr >= vaddr + get_vm_area_size(vm))
			continue;
		while (addr < vaddr) {
			if (count == 0)
				goto finished;
			*buf = '\0';
			buf++;
			addr++;
			count--;
		}
		n = vaddr + get_vm_area_size(vm) - addr;
		if (n > count)
			n = count;
		if (!(vm->flags & VM_IOREMAP))
			aligned_vread(buf, addr, n);
		else /* IOREMAP area is treated as memory hole */
			memset(buf, 0, n);
		buf += n;
		addr += n;
		count -= n;
	}
finished:
	spin_unlock(&vmap_area_lock);

	if (buf == buf_start)
		return 0;
	/* zero-fill memory holes */
	if (buf != buf_start + buflen)
		memset(buf, 0, buflen - (buf - buf_start));

	return buflen;
}

/**
 * remap_vmalloc_range_partial - map vmalloc pages to userspace
 * @vma:		vma to cover
 * @uaddr:		target user address to start at
 * @kaddr:		virtual address of vmalloc kernel memory
 * @pgoff:		offset from @kaddr to start at
 * @size:		size of map area
 *
 * Returns:	0 for success, -Exxx on failure
 *
 * This function checks that @kaddr is a valid vmalloc'ed area,
 * and that it is big enough to cover the range starting at
 * @uaddr in @vma. Will return failure if that criteria isn't
 * met.
 *
 * Similar to remap_pfn_range() (see mm/memory.c)
 */
int remap_vmalloc_range_partial(struct vm_area_struct *vma, unsigned long uaddr,
				void *kaddr, unsigned long pgoff,
				unsigned long size)
{
	struct vm_struct *area;
	unsigned long off;
	unsigned long end_index;

	if (check_shl_overflow(pgoff, PAGE_SHIFT, &off))
		return -EINVAL;

	size = PAGE_ALIGN(size);

	if (!PAGE_ALIGNED(uaddr) || !PAGE_ALIGNED(kaddr))
		return -EINVAL;

	area = find_vm_area(kaddr);
	if (!area)
		return -EINVAL;

	if (!(area->flags & (VM_USERMAP | VM_DMA_COHERENT)))
		return -EINVAL;

	if (check_add_overflow(size, off, &end_index) ||
	    end_index > get_vm_area_size(area))
		return -EINVAL;
	kaddr += off;

	do {
		struct page *page = vmalloc_to_page(kaddr);
		int ret;

		ret = vm_insert_page(vma, uaddr, page);
		if (ret)
			return ret;

		uaddr += PAGE_SIZE;
		kaddr += PAGE_SIZE;
		size -= PAGE_SIZE;
	} while (size > 0);

	vma->vm_flags |= VM_DONTEXPAND | VM_DONTDUMP;

	return 0;
}

/**
 * remap_vmalloc_range - map vmalloc pages to userspace
 * @vma:		vma to cover (map full range of vma)
 * @addr:		vmalloc memory
 * @pgoff:		number of pages into addr before first page to map
 *
 * Returns:	0 for success, -Exxx on failure
 *
 * This function checks that addr is a valid vmalloc'ed area, and
 * that it is big enough to cover the vma. Will return failure if
 * that criteria isn't met.
 *
 * Similar to remap_pfn_range() (see mm/memory.c)
 */
int remap_vmalloc_range(struct vm_area_struct *vma, void *addr,
						unsigned long pgoff)
{
	return remap_vmalloc_range_partial(vma, vma->vm_start,
					   addr, pgoff,
					   vma->vm_end - vma->vm_start);
}
EXPORT_SYMBOL(remap_vmalloc_range);

void free_vm_area(struct vm_struct *area)
{
	struct vm_struct *ret;
	ret = remove_vm_area(area->addr);
	BUG_ON(ret != area);
	kfree(area);
}
EXPORT_SYMBOL_GPL(free_vm_area);

#ifdef CONFIG_SMP
static struct vmap_area *node_to_va(struct rb_node *n)
{
	return rb_entry_safe(n, struct vmap_area, rb_node);
}

/**
 * pvm_find_va_enclose_addr - find the vmap_area @addr belongs to
 * @addr: target address
 *
 * Returns: vmap_area if it is found. If there is no such area
 *   the first highest(reverse order) vmap_area is returned
 *   i.e. va->va_start < addr && va->va_end < addr or NULL
 *   if there are no any areas before @addr.
 */
static struct vmap_area *
pvm_find_va_enclose_addr(unsigned long addr)
{
	struct vmap_area *va, *tmp;
	struct rb_node *n;

	n = free_vmap_area_root.rb_node;
	va = NULL;

	while (n) {
		tmp = rb_entry(n, struct vmap_area, rb_node);
		if (tmp->va_start <= addr) {
			va = tmp;
			if (tmp->va_end >= addr)
				break;

			n = n->rb_right;
		} else {
			n = n->rb_left;
		}
	}

	return va;
}

/**
 * pvm_determine_end_from_reverse - find the highest aligned address
 * of free block below VMALLOC_END
 * @va:
 *   in - the VA we start the search(reverse order);
 *   out - the VA with the highest aligned end address.
 * @align: alignment for required highest address
 *
 * Returns: determined end address within vmap_area
 */
static unsigned long
pvm_determine_end_from_reverse(struct vmap_area **va, unsigned long align)
{
	unsigned long vmalloc_end = VMALLOC_END & ~(align - 1);
	unsigned long addr;

	if (likely(*va)) {
		list_for_each_entry_from_reverse((*va),
				&free_vmap_area_list, list) {
			addr = min((*va)->va_end & ~(align - 1), vmalloc_end);
			if ((*va)->va_start < addr)
				return addr;
		}
	}

	return 0;
}

/**
 * pcpu_get_vm_areas - allocate vmalloc areas for percpu allocator
 * @offsets: array containing offset of each area
 * @sizes: array containing size of each area
 * @nr_vms: the number of areas to allocate
 * @align: alignment, all entries in @offsets and @sizes must be aligned to this
 *
 * Returns: kmalloc'd vm_struct pointer array pointing to allocated
 *	    vm_structs on success, %NULL on failure
 *
 * Percpu allocator wants to use congruent vm areas so that it can
 * maintain the offsets among percpu areas.  This function allocates
 * congruent vmalloc areas for it with GFP_KERNEL.  These areas tend to
 * be scattered pretty far, distance between two areas easily going up
 * to gigabytes.  To avoid interacting with regular vmallocs, these
 * areas are allocated from top.
 *
 * Despite its complicated look, this allocator is rather simple. It
 * does everything top-down and scans free blocks from the end looking
 * for matching base. While scanning, if any of the areas do not fit the
 * base address is pulled down to fit the area. Scanning is repeated till
 * all the areas fit and then all necessary data structures are inserted
 * and the result is returned.
 */
struct vm_struct **pcpu_get_vm_areas(const unsigned long *offsets,
				     const size_t *sizes, int nr_vms,
				     size_t align)
{
	const unsigned long vmalloc_start = ALIGN(VMALLOC_START, align);
	const unsigned long vmalloc_end = VMALLOC_END & ~(align - 1);
	struct vmap_area **vas, *va;
	struct vm_struct **vms;
	int area, area2, last_area, term_area;
	unsigned long base, start, size, end, last_end, orig_start, orig_end;
	bool purged = false;
	enum fit_type type;

	/* verify parameters and allocate data structures */
	BUG_ON(offset_in_page(align) || !is_power_of_2(align));
	for (last_area = 0, area = 0; area < nr_vms; area++) {
		start = offsets[area];
		end = start + sizes[area];

		/* is everything aligned properly? */
		BUG_ON(!IS_ALIGNED(offsets[area], align));
		BUG_ON(!IS_ALIGNED(sizes[area], align));

		/* detect the area with the highest address */
		if (start > offsets[last_area])
			last_area = area;

		for (area2 = area + 1; area2 < nr_vms; area2++) {
			unsigned long start2 = offsets[area2];
			unsigned long end2 = start2 + sizes[area2];

			BUG_ON(start2 < end && start < end2);
		}
	}
	last_end = offsets[last_area] + sizes[last_area];

	if (vmalloc_end - vmalloc_start < last_end) {
		WARN_ON(true);
		return NULL;
	}

	vms = kcalloc(nr_vms, sizeof(vms[0]), GFP_KERNEL);
	vas = kcalloc(nr_vms, sizeof(vas[0]), GFP_KERNEL);
	if (!vas || !vms)
		goto err_free2;

	for (area = 0; area < nr_vms; area++) {
		vas[area] = kmem_cache_zalloc(vmap_area_cachep, GFP_KERNEL);
		vms[area] = kzalloc(sizeof(struct vm_struct), GFP_KERNEL);
		if (!vas[area] || !vms[area])
			goto err_free;
	}
retry:
	spin_lock(&free_vmap_area_lock);

	/* start scanning - we scan from the top, begin with the last area */
	area = term_area = last_area;
	start = offsets[area];
	end = start + sizes[area];

	va = pvm_find_va_enclose_addr(vmalloc_end);
	base = pvm_determine_end_from_reverse(&va, align) - end;

	while (true) {
		/*
		 * base might have underflowed, add last_end before
		 * comparing.
		 */
		if (base + last_end < vmalloc_start + last_end)
			goto overflow;

		/*
		 * Fitting base has not been found.
		 */
		if (va == NULL)
			goto overflow;

		/*
		 * If required width exceeds current VA block, move
		 * base downwards and then recheck.
		 */
		if (base + end > va->va_end) {
			base = pvm_determine_end_from_reverse(&va, align) - end;
			term_area = area;
			continue;
		}

		/*
		 * If this VA does not fit, move base downwards and recheck.
		 */
		if (base + start < va->va_start) {
			va = node_to_va(rb_prev(&va->rb_node));
			base = pvm_determine_end_from_reverse(&va, align) - end;
			term_area = area;
			continue;
		}

		/*
		 * This area fits, move on to the previous one.  If
		 * the previous one is the terminal one, we're done.
		 */
		area = (area + nr_vms - 1) % nr_vms;
		if (area == term_area)
			break;

		start = offsets[area];
		end = start + sizes[area];
		va = pvm_find_va_enclose_addr(base + end);
	}

	/* we've found a fitting base, insert all va's */
	for (area = 0; area < nr_vms; area++) {
		int ret;

		start = base + offsets[area];
		size = sizes[area];

		va = pvm_find_va_enclose_addr(start);
		if (WARN_ON_ONCE(va == NULL))
			/* It is a BUG(), but trigger recovery instead. */
			goto recovery;

		type = classify_va_fit_type(va, start, size);
		if (WARN_ON_ONCE(type == NOTHING_FIT))
			/* It is a BUG(), but trigger recovery instead. */
			goto recovery;

		ret = adjust_va_to_fit_type(va, start, size, type);
		if (unlikely(ret))
			goto recovery;

		/* Allocated area. */
		va = vas[area];
		va->va_start = start;
		va->va_end = start + size;
	}

	spin_unlock(&free_vmap_area_lock);

	/* populate the kasan shadow space */
	for (area = 0; area < nr_vms; area++) {
		if (kasan_populate_vmalloc(vas[area]->va_start, sizes[area]))
			goto err_free_shadow;

		kasan_unpoison_vmalloc((void *)vas[area]->va_start,
				       sizes[area]);
	}

	/* insert all vm's */
	spin_lock(&vmap_area_lock);
	for (area = 0; area < nr_vms; area++) {
		insert_vmap_area(vas[area], &vmap_area_root, &vmap_area_list);

		setup_vmalloc_vm_locked(vms[area], vas[area], VM_ALLOC,
				 pcpu_get_vm_areas);
	}
	spin_unlock(&vmap_area_lock);

	kfree(vas);
	return vms;

recovery:
	/*
	 * Remove previously allocated areas. There is no
	 * need in removing these areas from the busy tree,
	 * because they are inserted only on the final step
	 * and when pcpu_get_vm_areas() is success.
	 */
	while (area--) {
		orig_start = vas[area]->va_start;
		orig_end = vas[area]->va_end;
		va = merge_or_add_vmap_area_augment(vas[area], &free_vmap_area_root,
				&free_vmap_area_list);
		if (va)
			kasan_release_vmalloc(orig_start, orig_end,
				va->va_start, va->va_end);
		vas[area] = NULL;
	}

overflow:
	spin_unlock(&free_vmap_area_lock);
	if (!purged) {
		purge_vmap_area_lazy();
		purged = true;

		/* Before "retry", check if we recover. */
		for (area = 0; area < nr_vms; area++) {
			if (vas[area])
				continue;

			vas[area] = kmem_cache_zalloc(
				vmap_area_cachep, GFP_KERNEL);
			if (!vas[area])
				goto err_free;
		}

		goto retry;
	}

err_free:
	for (area = 0; area < nr_vms; area++) {
		if (vas[area])
			kmem_cache_free(vmap_area_cachep, vas[area]);

		kfree(vms[area]);
	}
err_free2:
	kfree(vas);
	kfree(vms);
	return NULL;

err_free_shadow:
	spin_lock(&free_vmap_area_lock);
	/*
	 * We release all the vmalloc shadows, even the ones for regions that
	 * hadn't been successfully added. This relies on kasan_release_vmalloc
	 * being able to tolerate this case.
	 */
	for (area = 0; area < nr_vms; area++) {
		orig_start = vas[area]->va_start;
		orig_end = vas[area]->va_end;
		va = merge_or_add_vmap_area_augment(vas[area], &free_vmap_area_root,
				&free_vmap_area_list);
		if (va)
			kasan_release_vmalloc(orig_start, orig_end,
				va->va_start, va->va_end);
		vas[area] = NULL;
		kfree(vms[area]);
	}
	spin_unlock(&free_vmap_area_lock);
	kfree(vas);
	kfree(vms);
	return NULL;
}

/**
 * pcpu_free_vm_areas - free vmalloc areas for percpu allocator
 * @vms: vm_struct pointer array returned by pcpu_get_vm_areas()
 * @nr_vms: the number of allocated areas
 *
 * Free vm_structs and the array allocated by pcpu_get_vm_areas().
 */
void pcpu_free_vm_areas(struct vm_struct **vms, int nr_vms)
{
	int i;

	for (i = 0; i < nr_vms; i++)
		free_vm_area(vms[i]);
	kfree(vms);
}
#endif	/* CONFIG_SMP */

#ifdef CONFIG_PRINTK
bool vmalloc_dump_obj(void *object)
{
	struct vm_struct *vm;
	void *objp = (void *)PAGE_ALIGN((unsigned long)object);

	vm = find_vm_area(objp);
	if (!vm)
		return false;
	pr_cont(" %u-page vmalloc region starting at %#lx allocated at %pS\n",
		vm->nr_pages, (unsigned long)vm->addr, vm->caller);
	return true;
}
#endif

#ifdef CONFIG_PROC_FS
static void *s_start(struct seq_file *m, loff_t *pos)
	__acquires(&vmap_purge_lock)
	__acquires(&vmap_area_lock)
{
	mutex_lock(&vmap_purge_lock);
	spin_lock(&vmap_area_lock);

	return seq_list_start(&vmap_area_list, *pos);
}

static void *s_next(struct seq_file *m, void *p, loff_t *pos)
{
	return seq_list_next(p, &vmap_area_list, pos);
}

static void s_stop(struct seq_file *m, void *p)
	__releases(&vmap_area_lock)
	__releases(&vmap_purge_lock)
{
	spin_unlock(&vmap_area_lock);
	mutex_unlock(&vmap_purge_lock);
}

static void show_numa_info(struct seq_file *m, struct vm_struct *v)
{
	if (IS_ENABLED(CONFIG_NUMA)) {
		unsigned int nr, *counters = m->private;
		unsigned int step = 1U << vm_area_page_order(v);

		if (!counters)
			return;

		if (v->flags & VM_UNINITIALIZED)
			return;
		/* Pair with smp_wmb() in clear_vm_uninitialized_flag() */
		smp_rmb();

		memset(counters, 0, nr_node_ids * sizeof(unsigned int));

		for (nr = 0; nr < v->nr_pages; nr += step)
			counters[page_to_nid(v->pages[nr])] += step;
		for_each_node_state(nr, N_HIGH_MEMORY)
			if (counters[nr])
				seq_printf(m, " N%u=%u", nr, counters[nr]);
	}
}

static void show_purge_info(struct seq_file *m)
{
	struct vmap_area *va;

	spin_lock(&purge_vmap_area_lock);
	list_for_each_entry(va, &purge_vmap_area_list, list) {
		seq_printf(m, "0x%pK-0x%pK %7ld unpurged vm_area\n",
			(void *)va->va_start, (void *)va->va_end,
			va->va_end - va->va_start);
	}
	spin_unlock(&purge_vmap_area_lock);
}

static int s_show(struct seq_file *m, void *p)
{
	struct vmap_area *va;
	struct vm_struct *v;

	va = list_entry(p, struct vmap_area, list);

	/*
	 * s_show can encounter race with remove_vm_area, !vm on behalf
	 * of vmap area is being tear down or vm_map_ram allocation.
	 */
	if (!va->vm) {
		seq_printf(m, "0x%pK-0x%pK %7ld vm_map_ram\n",
			(void *)va->va_start, (void *)va->va_end,
			va->va_end - va->va_start);

		goto final;
	}

	v = va->vm;

	seq_printf(m, "0x%pK-0x%pK %7ld",
		v->addr, v->addr + v->size, v->size);

	if (v->caller)
		seq_printf(m, " %pS", v->caller);

	if (v->nr_pages)
		seq_printf(m, " pages=%d", v->nr_pages);

	if (v->phys_addr)
		seq_printf(m, " phys=%pa", &v->phys_addr);

	if (v->flags & VM_IOREMAP)
		seq_puts(m, " ioremap");

	if (v->flags & VM_ALLOC)
		seq_puts(m, " vmalloc");

	if (v->flags & VM_MAP)
		seq_puts(m, " vmap");

	if (v->flags & VM_USERMAP)
		seq_puts(m, " user");

	if (v->flags & VM_DMA_COHERENT)
		seq_puts(m, " dma-coherent");

	if (is_vmalloc_addr(v->pages))
		seq_puts(m, " vpages");

	show_numa_info(m, v);
	seq_putc(m, '\n');

	/*
	 * As a final step, dump "unpurged" areas.
	 */
final:
	if (list_is_last(&va->list, &vmap_area_list))
		show_purge_info(m);

	return 0;
}

static const struct seq_operations vmalloc_op = {
	.start = s_start,
	.next = s_next,
	.stop = s_stop,
	.show = s_show,
};

static int __init proc_vmalloc_init(void)
{
	if (IS_ENABLED(CONFIG_NUMA))
		proc_create_seq_private("vmallocinfo", 0400, NULL,
				&vmalloc_op,
				nr_node_ids * sizeof(unsigned int), NULL);
	else
		proc_create_seq("vmallocinfo", 0400, NULL, &vmalloc_op);
	return 0;
}
module_init(proc_vmalloc_init);

#endif<|MERGE_RESOLUTION|>--- conflicted
+++ resolved
@@ -2847,11 +2847,8 @@
 	 * more permissive.
 	 */
 	if (!order) {
-<<<<<<< HEAD
-=======
 		gfp_t bulk_gfp = gfp & ~__GFP_NOFAIL;
 
->>>>>>> 754e0b0e
 		while (nr_allocated < nr_pages) {
 			unsigned int nr, nr_pages_request;
 
@@ -2869,20 +2866,12 @@
 			 * but mempolcy want to alloc memory by interleaving.
 			 */
 			if (IS_ENABLED(CONFIG_NUMA) && nid == NUMA_NO_NODE)
-<<<<<<< HEAD
-				nr = alloc_pages_bulk_array_mempolicy(gfp,
-=======
 				nr = alloc_pages_bulk_array_mempolicy(bulk_gfp,
->>>>>>> 754e0b0e
 							nr_pages_request,
 							pages + nr_allocated);
 
 			else
-<<<<<<< HEAD
-				nr = alloc_pages_bulk_array_node(gfp, nid,
-=======
 				nr = alloc_pages_bulk_array_node(bulk_gfp, nid,
->>>>>>> 754e0b0e
 							nr_pages_request,
 							pages + nr_allocated);
 
@@ -2937,10 +2926,7 @@
 {
 	const gfp_t nested_gfp = (gfp_mask & GFP_RECLAIM_MASK) | __GFP_ZERO;
 	const gfp_t orig_gfp_mask = gfp_mask;
-<<<<<<< HEAD
-=======
 	bool nofail = gfp_mask & __GFP_NOFAIL;
->>>>>>> 754e0b0e
 	unsigned long addr = (unsigned long)area->addr;
 	unsigned long size = get_vm_area_size(area);
 	unsigned long array_size;
@@ -2996,10 +2982,6 @@
 		goto fail;
 	}
 
-<<<<<<< HEAD
-	if (vmap_pages_range(addr, addr + size, prot, area->pages,
-			page_shift) < 0) {
-=======
 	/*
 	 * page tables allocations ignore external gfp mask, enforce it
 	 * by the scope API
@@ -3022,7 +3004,6 @@
 		memalloc_noio_restore(flags);
 
 	if (ret < 0) {
->>>>>>> 754e0b0e
 		warn_alloc(orig_gfp_mask, NULL,
 			"vmalloc error: size %lu, failed to map pages",
 			area->nr_pages * PAGE_SIZE);
@@ -3050,14 +3031,6 @@
  *
  * Allocate enough pages to cover @size from the page level
  * allocator with @gfp_mask flags. Please note that the full set of gfp
-<<<<<<< HEAD
- * flags are not supported. GFP_KERNEL would be a preferred allocation mode
- * but GFP_NOFS and GFP_NOIO are supported as well. Zone modifiers are not
- * supported. From the reclaim modifiers__GFP_DIRECT_RECLAIM is required (aka
- * GFP_NOWAIT is not supported) and only __GFP_NOFAIL is supported (aka
- * __GFP_NORETRY and __GFP_RETRY_MAYFAIL are not supported).
- * __GFP_NOWARN can be used to suppress error messages about failures.
-=======
  * flags are not supported. GFP_KERNEL, GFP_NOFS and GFP_NOIO are all
  * supported.
  * Zone modifiers are not supported. From the reclaim modifiers
@@ -3066,7 +3039,6 @@
  * __GFP_RETRY_MAYFAIL are not supported).
  *
  * __GFP_NOWARN can be used to suppress failures messages.
->>>>>>> 754e0b0e
  *
  * Map them into contiguous kernel virtual space, using a pagetable
  * protection of @prot.
